/*-
 * #%L
 * Fiji distribution of ImageJ for the life sciences.
 * %%
 * Copyright (C) 2010 - 2019 Fiji developers.
 * %%
 * This program is free software: you can redistribute it and/or modify
 * it under the terms of the GNU General Public License as
 * published by the Free Software Foundation, either version 3 of the
 * License, or (at your option) any later version.
 * 
 * This program is distributed in the hope that it will be useful,
 * but WITHOUT ANY WARRANTY; without even the implied warranty of
 * MERCHANTABILITY or FITNESS FOR A PARTICULAR PURPOSE.  See the
 * GNU General Public License for more details.
 * 
 * You should have received a copy of the GNU General Public
 * License along with this program.  If not, see
 * <http://www.gnu.org/licenses/gpl-3.0.html>.
 * #L%
 */

package sc.fiji.snt;

import java.awt.BorderLayout;
import java.awt.Color;
import java.awt.Component;
import java.awt.Desktop;
import java.awt.FlowLayout;
import java.awt.Font;
import java.awt.Frame;
import java.awt.GraphicsConfiguration;
import java.awt.GraphicsDevice;
import java.awt.GridBagConstraints;
import java.awt.GridBagLayout;
import java.awt.GridLayout;
import java.awt.Insets;
import java.awt.Point;
import java.awt.Rectangle;
import java.awt.event.*;
import java.io.File;
import java.io.IOException;
import java.util.HashMap;
import java.util.LinkedHashMap;
import java.util.List;
import java.util.Map;
import java.util.Map.Entry;
import java.util.concurrent.CancellationException;
import java.util.concurrent.ExecutionException;
import java.util.stream.IntStream;

import javax.swing.AbstractAction;
import javax.swing.BorderFactory;
import javax.swing.BoxLayout;
import javax.swing.ButtonGroup;
import javax.swing.JButton;
import javax.swing.JCheckBox;
import javax.swing.JCheckBoxMenuItem;
import javax.swing.JComboBox;
import javax.swing.JComponent;
import javax.swing.JDialog;
import javax.swing.JLabel;
import javax.swing.JMenu;
import javax.swing.JMenuBar;
import javax.swing.JMenuItem;
import javax.swing.JOptionPane;
import javax.swing.JPanel;
import javax.swing.JPopupMenu;
import javax.swing.JSpinner;
import javax.swing.JTabbedPane;
import javax.swing.JTextArea;
import javax.swing.JTextField;
import javax.swing.SwingConstants;
import javax.swing.SwingUtilities;
import javax.swing.SwingWorker;
import javax.swing.Timer;
import javax.swing.WindowConstants;
import javax.swing.border.BevelBorder;
import javax.swing.border.EmptyBorder;
import javax.swing.event.ChangeListener;
import javax.swing.event.DocumentEvent;
import javax.swing.event.DocumentListener;

import org.scijava.command.Command;
import org.scijava.command.CommandModule;
import org.scijava.command.CommandService;
import org.scijava.table.DefaultGenericTable;
import org.scijava.util.ColorRGB;
import org.scijava.util.Types;

import ij.IJ;
import ij.ImageListener;
import ij.ImagePlus;
import ij3d.Content;
import ij3d.ContentConstants;
import ij3d.Image3DUniverse;
import ij3d.ImageWindow3D;
import net.imagej.Dataset;
import sc.fiji.snt.analysis.TreeAnalyzer;
import sc.fiji.snt.event.SNTEvent;
import sc.fiji.snt.gui.ColorChooserButton;
import sc.fiji.snt.gui.FileDrop;
import sc.fiji.snt.gui.GuiUtils;
import sc.fiji.snt.gui.IconFactory;
import sc.fiji.snt.gui.SigmaPalette;
import sc.fiji.snt.io.FlyCircuitLoader;
import sc.fiji.snt.io.NeuroMorphoLoader;
import sc.fiji.snt.plugin.PlotterCmd;
import sc.fiji.snt.plugin.StrahlerCmd;
import sc.fiji.snt.viewer.Viewer3D;
import sc.iview.SciView;
import sholl.ShollUtils;
import sc.fiji.snt.gui.cmds.ChooseDatasetCmd;
import sc.fiji.snt.gui.cmds.CompareFilesCmd;
import sc.fiji.snt.gui.cmds.ComputeSecondaryImg;
import sc.fiji.snt.gui.cmds.ComputeTubenessImg;
import sc.fiji.snt.gui.cmds.JSONImporterCmd;
import sc.fiji.snt.gui.cmds.MLImporterCmd;
import sc.fiji.snt.gui.cmds.MultiSWCImporterCmd;
import sc.fiji.snt.gui.cmds.OpenDatasetCmd;
import sc.fiji.snt.gui.cmds.RemoteSWCImporterCmd;
import sc.fiji.snt.gui.cmds.PrefsCmd;
import sc.fiji.snt.gui.cmds.ShowCorrespondencesCmd;
import sc.fiji.snt.hyperpanes.MultiDThreePanes;

/**
 * Implements SNT's main dialog.
 *
 * @author Tiago Ferreira
 */
@SuppressWarnings("serial")
public class SNTUI extends JDialog {

	/* UI */
	private static final int MARGIN = 4;
	private JCheckBox showPathsSelected;
	protected JCheckBox showPartsNearby;
	protected JCheckBox useSnapWindow;
	private JCheckBox onlyActiveCTposition;
	protected JSpinner snapWindowXYsizeSpinner;
	protected JSpinner snapWindowZsizeSpinner;
	protected JSpinner nearbyFieldSpinner;
	private JButton showOrHidePathList;
	private JButton showOrHideFillList = new JButton(); // must be initialized
	private JMenuItem loadTracesMenuItem;
	private JMenuItem loadSWCMenuItem;
	private JMenuItem loadLabelsMenuItem;
	private JMenuItem saveMenuItem;
	private JMenuItem exportCSVMenuItem;
	private JMenuItem exportAllSWCMenuItem;
	private JMenuItem quitMenuItem;
	private JMenuItem measureMenuItem;
	private JMenuItem strahlerMenuItem;
	private JMenuItem plotMenuItem;
	private JMenuItem sendToTrakEM2;
	private JLabel statusText;
	private JLabel statusBarText;
	private JButton keepSegment;
	private JButton junkSegment;
	private JButton completePath;
	private JButton rebuildCanvasButton;
	private JCheckBox debugCheckBox;

	// UI controls for auto-tracing
	private JComboBox<String> searchAlgoChoice;
	private JPanel hessianPanel;
	private JCheckBox preprocess;
	private JCheckBox aStarCheckBox;
	private SigmaPalette sigmaPalette;

	// UI controls for CT data source
	private JPanel sourcePanel;

	// UI controls for loading  on secondary image
	private JPanel secondaryImgPanel;
	private JTextField secondaryImgPathField;
	private JButton secondaryImgOptionsButton;
	private JCheckBox secondaryImgOverlayCheckbox;
	private JCheckBox secondaryImgActivateCheckbox;
	private JMenuItem secondaryImgLoadFlushMenuItem;

	private ActiveWorker activeWorker;
	private volatile int currentState;

	private final SNT plugin;
	private final PathAndFillManager pathAndFillManager;
	protected final GuiUtils guiUtils;
	private final PathManagerUI pmUI;
	private final FillManagerUI fmUI;

	/* Reconstruction Viewer */
	protected Viewer3D recViewer;
	protected Frame recViewerFrame;
	private JButton openRecViewer;

	/* SciView */
	protected SciView sciView;
	private JButton openSciView;
	protected SciViewSNT sciViewSNT;
	private JButton svSyncPathManager;

	protected final GuiListener listener;

	/* These are the states that the UI can be in: */
	/**
	 * Flag specifying that image data is available and the UI is not waiting on any
	 * pending operations, thus 'ready to trace'
	 */
	public static final int READY = 0;
	static final int WAITING_TO_START_PATH = 0; /* legacy flag */
	static final int PARTIAL_PATH = 1;
	static final int SEARCHING = 2;
	static final int QUERY_KEEP = 3;
	public static final int RUNNING_CMD = 4;
	static final int CACHING_DATA = 5;
	static final int FILLING_PATHS = 6;
	static final int CALCULATING_GAUSSIAN_I = 7;
	static final int CALCULATING_GAUSSIAN_II = 8;
	static final int WAITING_FOR_SIGMA_POINT_I = 9;
	static final int WAITING_FOR_SIGMA_POINT_II = 10;
	static final int WAITING_FOR_SIGMA_CHOICE = 11;
	static final int SAVING = 12;
	/** Flag specifying UI is currently waiting for I/0 operations to conclude */
	public static final int LOADING = 13;
	/** Flag specifying UI is currently waiting for fitting operations to conclude */
	public static final int FITTING_PATHS = 14;
	/**Flag specifying UI is currently waiting for user to edit a selected Path */
	public static final int EDITING = 15;
	/**
	 * Flag specifying all SNT are temporarily disabled (all user interactions are
	 * waived back to ImageJ)
	 */
	public static final int SNT_PAUSED = 16;
	/**
	 * Flag specifying tracing functions are (currently) disabled. Tracing is
	 * disabled when the user chooses so or when no valid image data is available
	 * (e.g., when no image has been loaded and a placeholder display canvas is
	 * being used)
	 */
	public static final int TRACING_PAUSED = 17;


	// TODO: Internal preferences: should be migrated to SNTPrefs
	protected boolean confirmTemporarySegments = true;
	protected boolean finishOnDoubleConfimation = true;
	protected boolean discardOnDoubleCancellation = true;
	protected boolean askUserConfirmation = true;
	private boolean openingSciView;

	/**
	 * Instantiates SNT's main UI and associated {@link PathManagerUI} and
	 * {@link FillManagerUI} instances.
	 *
	 * @param plugin the {@link SNT} instance associated with this
	 *               UI
	 */
	public SNTUI(final SNT plugin) {
		this(plugin, null, null);
	}

	private SNTUI(final SNT plugin, final PathManagerUI pmUI, final FillManagerUI fmUI) {

		super(plugin.legacyService.getIJ1Helper().getIJ(), "SNT v" + SNTUtils.VERSION, false);
		guiUtils = new GuiUtils(this);
		this.plugin = plugin;
		new ClarifyingKeyListener(plugin).addKeyAndContainerListenerRecursively(this);
		listener = new GuiListener();
		pathAndFillManager = plugin.getPathAndFillManager();

		setDefaultCloseOperation(WindowConstants.DO_NOTHING_ON_CLOSE);
		addWindowListener(new WindowAdapter() {

			@Override
			public void windowClosing(final WindowEvent e) {
				exitRequested();
			}
		});

		assert SwingUtilities.isEventDispatchThread();
		final JTabbedPane tabbedPane = getTabbedPane();

		{ // Main tab
			final GridBagConstraints c1 = GuiUtils.defaultGbc();
			{
				final JPanel tab1 = getTab();
				// c.insets.left = MARGIN * 2;
				c1.anchor = GridBagConstraints.NORTHEAST;
				addSeparatorWithURL(tab1, "Cursor Auto-snapping:", false, c1);
				++c1.gridy;
				tab1.add(snappingPanel(), c1);
				++c1.gridy;
				tab1.add(aStarPanel(), c1);
				++c1.gridy;
				tab1.add(hessianPanel(), c1);
				++c1.gridy;
				tab1.add(filteredImgActivatePanel(), c1);
				++c1.gridy;
				tab1.add(filteredImagePanel(), c1);
				++c1.gridy;
				addSeparatorWithURL(tab1, "Filters for Visibility of Paths:", true, c1);
				++c1.gridy;
				tab1.add(renderingPanel(), c1);
				++c1.gridy;
				addSeparatorWithURL(tab1, "Default Path Colors:", true, c1);
				++c1.gridy;
				tab1.add(colorOptionsPanel(), c1);
				++c1.gridy;
				GuiUtils.addSeparator(tab1, "", true, c1); // empty separator
				++c1.gridy;
				c1.fill = GridBagConstraints.HORIZONTAL;
				c1.insets = new Insets(0, 0, 0, 0);
				tab1.add(hideWindowsPanel(), c1);
				tabbedPane.addTab("<HTML>Main ", tab1);
			}
		}

		{ // Options Tab
			final JPanel tab2 = getTab();
			tab2.setLayout(new GridBagLayout());
			final GridBagConstraints c2 = GuiUtils.defaultGbc();
			// c2.insets.left = MARGIN * 2;
			c2.anchor = GridBagConstraints.NORTHEAST;
			c2.gridwidth = GridBagConstraints.REMAINDER;
			{
				addSeparatorWithURL(tab2, "Data Source:", false, c2);
				++c2.gridy;
				tab2.add(sourcePanel = sourcePanel(plugin.getImagePlus()), c2);
				++c2.gridy;
			}

			addSeparatorWithURL(tab2, "Views:", true, c2);
			++c2.gridy;
			tab2.add(viewsPanel(), c2);
			++c2.gridy;
			{
				addSeparatorWithURL(tab2, "Temporary Paths:", true, c2);
				++c2.gridy;
				tab2.add(tracingPanel(), c2);
				++c2.gridy;
			}
			addSeparatorWithURL(tab2, "UI Interaction:", true, c2);
			++c2.gridy;
			tab2.add(interactionPanel(), c2);
			++c2.gridy;
			addSeparatorWithURL(tab2, "Misc:", true, c2);
			++c2.gridy;
			c2.weighty = 1;
			tab2.add(miscPanel(), c2);
			tabbedPane.addTab("<HTML>Options ", tab2);
		}

		{ // 3D tab
			final JPanel tab3 = getTab();
			tab3.setLayout(new GridBagLayout());
			final GridBagConstraints c3 = GuiUtils.defaultGbc();
			// c3.insets.left = MARGIN * 2;
			c3.anchor = GridBagConstraints.NORTHEAST;
			c3.gridwidth = GridBagConstraints.REMAINDER;

			tabbedPane.addTab("<HTML> 3D ", tab3);
			addSeparatorWithURL(tab3, "Reconstruction Viewer:", true, c3);
			c3.gridy++;
			final String msg = "A dedicated OpenGL visualization tool specialized in Neuroanatomy, " +
				"supporting morphometric annotations, reconstructions and meshes. For " +
				"performance reasons, some Path Manager changes may need to be synchronized " +
				"manually from the \"Scene Controls\" menu.";
			tab3.add(largeMsg(msg), c3);
			c3.gridy++;
			tab3.add(reconstructionViewerPanel(), c3);
			c3.gridy++;
			addSpacer(tab3, c3);
			addSeparatorWithURL(tab3, "SciView:", true, c3);
			++c3.gridy;
			final String msg3 =
				"IJ2's modern 3D visualization framework supporting (large) image volumes, " +
				"reconstructions, meshes, and virtual reality. Discrete graphics card recommended. " +
				"For performance reasons, some Path Manager changes may need to be manually synchronized.";
			tab3.add(largeMsg(msg3), c3);
			c3.gridy++;
			tab3.add(sciViewerPanel(), c3);
			c3.gridy++;
			addSpacer(tab3, c3);
			addSeparatorWithURL(tab3, "Legacy 3D Viewer:", true, c3);
			++c3.gridy;
			final String msg2 =
				"The Legacy 3D Viewer is a functional tracing canvas " +
					"but it depends on outdated services that are now deprecated. " +
					"It may not function reliably on recent operating systems.";
			tab3.add(largeMsg(msg2), c3);
			c3.gridy++;
			tab3.add(legacy3DViewerPanel(), c3);

			{
				tabbedPane.setIconAt(0, IconFactory.getTabbedPaneIcon(IconFactory.GLYPH.HOME));
				tabbedPane.setIconAt(1, IconFactory.getTabbedPaneIcon(IconFactory.GLYPH.TOOL));
				tabbedPane.setIconAt(2, IconFactory.getTabbedPaneIcon(IconFactory.GLYPH.CUBE));
			}
		}

		setJMenuBar(createMenuBar());
		setLayout(new GridBagLayout());
		final GridBagConstraints dialogGbc = GuiUtils.defaultGbc();
		add(statusPanel(), dialogGbc);
		dialogGbc.gridy++;
		add(new JLabel(" "), dialogGbc);
		dialogGbc.gridy++;

		dialogGbc.gridy++;
		add(tabbedPane, dialogGbc);
		dialogGbc.gridy++;
		add(statusBar(), dialogGbc);
		pack();
		addFileDrop(this, guiUtils);
		toFront();

		if (pmUI == null) {
			this.pmUI = new PathManagerUI(plugin);
			this.pmUI.setLocation(getX() + getWidth(), getY());
			if (showOrHidePathList != null) {
				this.pmUI.addWindowStateListener(evt -> {
					if ((evt.getNewState() & Frame.ICONIFIED) == Frame.ICONIFIED) {
						showOrHidePathList.setText("Show Path Manager");
					}
				});
				this.pmUI.addWindowListener(new WindowAdapter() {

					@Override
					public void windowClosing(final WindowEvent e) {
						showOrHidePathList.setText("Show Path Manager");
					}
				});
			}
		} else {
			this.pmUI = pmUI;
		}
		addFileDrop(this.pmUI, this.pmUI.guiUtils);

		if (fmUI == null) {
			this.fmUI = new FillManagerUI(plugin);
			this.fmUI.setLocation(getX() + getWidth(), getY() + this.pmUI.getHeight());
			if (showOrHidePathList != null) {
				this.fmUI.addWindowStateListener(evt -> {
					if (showOrHideFillList != null && (evt.getNewState() & Frame.ICONIFIED) == Frame.ICONIFIED) {
						showOrHideFillList.setText("Show Fill Manager");
					}
				});
				this.fmUI.addWindowListener(new WindowAdapter() {

					@Override
					public void windowClosing(final WindowEvent e) {
						showOrHideFillList.setText("Show Fill Manager");
					}
				});
			}
		} else {
			this.fmUI = fmUI;
		}
	}

	private JTabbedPane getTabbedPane() {

		/*
		 * TF: This is an effort at improving the tabbed interface. JIDE provides such
		 * functionality by default, but causes some weird looking L&F overrides (at
		 * least on macOS). Since I have no idea on how to stop JIDE from injecting
		 * such weirdness, we'll implement the customization ourselves.
		 */
		// final JideTabbedPane tabbedPane = new JideTabbedPane(JTabbedPane.TOP);
		// tabbedPane.setBoldActiveTab(true);
		// tabbedPane.setScrollSelectedTabOnWheel(true);
		// tabbedPane.setTabResizeMode(JideTabbedPane.RESIZE_MODE_NONE);

		final JTabbedPane tabbedPane = new JTabbedPane(JTabbedPane.TOP);
		tabbedPane.addChangeListener(e -> {
			final JTabbedPane source = (JTabbedPane) e.getSource();
			final int selectedTab = source.getSelectedIndex();

			// Do not allow secondary tabs to be selected while operations are pending 
			if (selectedTab > 0 && getState() > WAITING_TO_START_PATH && getState() < EDITING) {
				tabbedPane.setSelectedIndex(0);
				guiUtils.blinkingError(statusText,
						"Please complete current task before selecting the "+ source.getTitleAt(selectedTab) +" tab.");
				return;
			}

			// Highlight active tab. This assumes tab's title contains "HTML"
			for (int i = 0; i < source.getTabCount(); i++) {
				final String existingTile = source.getTitleAt(i);
				final String newTitle = (i == selectedTab) ? existingTile.replace("<HTML>", "<HTML><b>")
						: existingTile.replace("<HTML><b>", "<HTML>");
				source.setTitleAt(i, newTitle);
			}
		});
		tabbedPane.addMouseWheelListener(e -> {
			//https://stackoverflow.com/a/38463104
			final JTabbedPane pane = (JTabbedPane) e.getSource();
			final int units = e.getWheelRotation();
			final int oldIndex = pane.getSelectedIndex();
			final int newIndex = oldIndex + units;
			if (newIndex < 0)
				pane.setSelectedIndex(0);
			else if (newIndex >= pane.getTabCount())
				pane.setSelectedIndex(pane.getTabCount() - 1);
			else
				pane.setSelectedIndex(newIndex);
		});

		final JPopupMenu popup = new JPopupMenu();
		tabbedPane.setComponentPopupMenu(popup);
		final ButtonGroup group = new ButtonGroup();
		for (final String pos : new String[] { "Top", "Bottom", "Left", "Right" }) {
			final JMenuItem jcbmi = new JCheckBoxMenuItem("Place on " + pos, "Top".equals(pos));
			jcbmi.addItemListener(e -> {
				switch (pos) {
				case "Top":
					tabbedPane.setTabPlacement(JTabbedPane.TOP);
					break;
				case "Bottom":
					tabbedPane.setTabPlacement(JTabbedPane.BOTTOM);
					break;
				case "Left":
					tabbedPane.setTabPlacement(JTabbedPane.LEFT);
					break;
				case "Right":
					tabbedPane.setTabPlacement(JTabbedPane.RIGHT);
					break;
				}
			});
			group.add(jcbmi);
			popup.add(jcbmi);
		}
		return tabbedPane;
	}

	/**
	 * Gets the current UI state.
	 *
	 * @return the current UI state, e.g., {@link SNTUI#READY},
	 *         {@link SNTUI#RUNNING_CMD}, etc.
	 */
	public int getState() {
		if (plugin.tracingHalted && currentState == READY)
			currentState = TRACING_PAUSED;
		return currentState;
	}

	/**
	 * Assesses whether the UI is blocked.
	 *
	 * @return true if the UI is currently unblocked, i.e., ready for
	 *         tracing/editing/analysis *
	 */
	public boolean isReady() {
		final int state = getState();
		return isVisible() && (state == SNTUI.READY || state == SNTUI.TRACING_PAUSED || state == SNTUI.SNT_PAUSED);
	}

	/**
	 * Enables/disables debug mode
	 *
	 * @param enable true to enable debug mode, otherwise false
	 */
	public void setEnableDebugMode(final boolean enable) {
		debugCheckBox.setSelected(enable);
		if (getReconstructionViewer(false) == null) {
			SNTUtils.setDebugMode(enable);
		} else {
			// will call SNT.setDebugMode(enable);
			getReconstructionViewer(false).setEnableDebugMode(enable);
		}
	}

	private void addSeparatorWithURL(final JComponent component, final String label, final boolean vgap,
			final GridBagConstraints c) {
		final String anchor = label.replace(" ", "_").replace(":", "");
		final String uri = "https://imagej.net/SNT:_Manual#" + anchor;
		JLabel jLabel = GuiUtils.leftAlignedLabel(label, uri, true);
		GuiUtils.addSeparator(component, jLabel, vgap, c);
	}

	private void updateStatusText(final String newStatus, final boolean includeStatusBar) {
		updateStatusText(newStatus);
		if (includeStatusBar)
			showStatus(newStatus, true);
	}

	private void updateStatusText(final String newStatus) {
		statusText.setText("<html><strong>" + newStatus + "</strong></html>");
	}

	protected void gaussianCalculated(final boolean succeeded) {
		SwingUtilities.invokeLater(() -> {
			preprocess.setSelected(succeeded);
			changeState(READY);
			showStatus("Gaussian " + ((succeeded) ? " completed" : "failed"), true);
		});
	}

	protected void updateHessianPanel() {
		final HessianCaller hc = plugin.getHessianCaller((plugin.isTracingOnSecondaryImageActive()) ? "secondary" : "primary");
		updateHessianPanel(hc);
	}

	protected void updateHessianPanel(final HessianCaller hc) {
		final StringBuilder sb = new StringBuilder("Hessian-based analysis ");
		final double sigma = hc.getSigma(true);
		if (sigma == -1)
			sb.append("(\u03C3=?.??");
		else
			sb.append("(\u03C3=").append(SNTUtils.formatDouble(sigma, 2));
		final double max = hc.getMax();
		sb.append("; max=").append(SNTUtils.formatDouble(max, 1)).append(")");
		final boolean scientificNotation = max < 0.01;
		if (!scientificNotation) sb.append("&ensp;&ensp;");
;		assert SwingUtilities.isEventDispatchThread();
		preprocess.setText(hotKeyLabel(sb.toString(), "H"));
	}

	protected void exitRequested() {
		assert SwingUtilities.isEventDispatchThread();
		String msg = "Exit SNT?";
		if (plugin.isChangesUnsaved())
			msg = "There are unsaved paths. Do you really want to quit?";
		if (pmUI.measurementsUnsaved())
			msg = "There are unsaved measurements. Do you really want to quit?";
		if (!guiUtils.getConfirmation(msg, "Really Quit?"))
			return;
		abortCurrentOperation();
		plugin.cancelSearch(true);
		plugin.notifyListeners(new SNTEvent(SNTEvent.QUIT));
		plugin.prefs.savePluginPrefs(true);
		pmUI.dispose();
		pmUI.closeTable();
		fmUI.dispose();
		if (recViewer != null)
			recViewer.dispose();
		dispose();
		// NB: If visible Reconstruction Plotter will remain open
		plugin.closeAndResetAllPanes();
		SNTUtils.setPlugin(null);
	}

	private void setEnableAutoTracingComponents(final boolean enable, final boolean enableAstar) {
		if (hessianPanel != null) {
			GuiUtils.enableComponents(hessianPanel, enable);
			GuiUtils.enableComponents(preprocess.getParent(), enable);
			GuiUtils.enableComponents(aStarCheckBox.getParent(), enableAstar);
			secondaryImgActivateCheckbox.setEnabled(enable);
		}
		updateFilteredImgFields(false);
	}

	protected void disableImageDependentComponents() {
		assert SwingUtilities.isEventDispatchThread();
		loadLabelsMenuItem.setEnabled(false);
		fmUI.setEnabledNone();
		setEnableAutoTracingComponents(false, false);
	}

	private void disableEverything() {
		assert SwingUtilities.isEventDispatchThread();
		disableImageDependentComponents();
		loadTracesMenuItem.setEnabled(false);
		loadSWCMenuItem.setEnabled(false);
		exportCSVMenuItem.setEnabled(false);
		exportAllSWCMenuItem.setEnabled(false);
		measureMenuItem.setEnabled(false);
		sendToTrakEM2.setEnabled(false);
		saveMenuItem.setEnabled(false);
		quitMenuItem.setEnabled(false);
	}

	private void updateRebuildCanvasButton() {
		final ImagePlus imp = plugin.getImagePlus();
		final String label = (imp == null || !imp.isVisible() || imp.getProcessor() == null) ? "Create Canvas"
				: "Resize Canvas";
		rebuildCanvasButton.setText(label);
	}

	/**
	 * Changes this UI to a new state. Does nothing if {@code newState} is the
	 * current UI state
	 *
	 * @param newState the new state, e.g., {@link SNTUI#READY},
	 *                 {@link SNTUI#TRACING_PAUSED}, etc.
	 */
	public void changeState(final int newState) {

		if (newState == currentState) return;
		SwingUtilities.invokeLater(() -> {
			switch (newState) {

			case WAITING_TO_START_PATH:
//					if (plugin.analysisMode || !plugin.accessToValidImageData()) {
//						changeState(ANALYSIS_MODE);
//						return;
//					}
				keepSegment.setEnabled(false);
				junkSegment.setEnabled(false);
				completePath.setEnabled(false);

				pmUI.valueChanged(null); // Fake a selection change in the path tree:
				showPartsNearby.setEnabled(isStackAvailable());
				setEnableAutoTracingComponents(plugin.isAstarEnabled(), true);
				fmUI.setEnabledWhileNotFilling();
				loadLabelsMenuItem.setEnabled(true);
				saveMenuItem.setEnabled(true);
				loadTracesMenuItem.setEnabled(true);
				loadSWCMenuItem.setEnabled(true);

				exportCSVMenuItem.setEnabled(true);
				exportAllSWCMenuItem.setEnabled(true);
				measureMenuItem.setEnabled(true);
				sendToTrakEM2.setEnabled(plugin.anyListeners());
				quitMenuItem.setEnabled(true);
				showPathsSelected.setEnabled(true);
				updateStatusText("Click somewhere to start a new path...");
				showOrHideFillList.setEnabled(true);
				updateRebuildCanvasButton();
				break;

			case TRACING_PAUSED:

				keepSegment.setEnabled(false);
				junkSegment.setEnabled(false);
				completePath.setEnabled(false);
				pmUI.valueChanged(null); // Fake a selection change in the path tree:
				showPartsNearby.setEnabled(isStackAvailable());
				setEnableAutoTracingComponents(false, false);
				plugin.discardFill(false);
				fmUI.setEnabledWhileNotFilling();
				// setFillListVisible(false);
				loadLabelsMenuItem.setEnabled(true);
				saveMenuItem.setEnabled(true);
				loadTracesMenuItem.setEnabled(true);
				loadSWCMenuItem.setEnabled(true);

				exportCSVMenuItem.setEnabled(true);
				exportAllSWCMenuItem.setEnabled(true);
				measureMenuItem.setEnabled(true);
				sendToTrakEM2.setEnabled(plugin.anyListeners());
				quitMenuItem.setEnabled(true);
				showPathsSelected.setEnabled(true);
				updateRebuildCanvasButton();
				updateStatusText("Tracing functions disabled...");
				break;

			case PARTIAL_PATH:
				updateStatusText("Select a point further along the structure...");
				disableEverything();
				keepSegment.setEnabled(false);
				junkSegment.setEnabled(false);
				completePath.setEnabled(true);
				showPartsNearby.setEnabled(isStackAvailable());
				setEnableAutoTracingComponents(plugin.isAstarEnabled(), true);
				quitMenuItem.setEnabled(false);
				break;

			case SEARCHING:
				updateStatusText("Searching for path between points...");
				disableEverything();
				break;

			case QUERY_KEEP:
				updateStatusText("Keep this new path segment?");
				disableEverything();
				keepSegment.setEnabled(true);
				junkSegment.setEnabled(true);
				break;

			case FILLING_PATHS:
				updateStatusText("Filling out selected paths...");
				disableEverything();
				fmUI.setEnabledWhileFilling();
				break;

			case FITTING_PATHS:
				updateStatusText("Fitting volumes around selected paths...");
				break;

			case RUNNING_CMD:
				updateStatusText("Running Command...");
				disableEverything();
				break;

			case CACHING_DATA:
				updateStatusText("Caching data. This could take a while...");
				disableEverything();
				break;

			case CALCULATING_GAUSSIAN_I:
				updateStatusText("Calculating Gaussian...");
				showStatus("Computing Gaussian for main image...", false);
				disableEverything();
				break;

			case CALCULATING_GAUSSIAN_II:
				updateStatusText("Calculating Gaussian (II Image)..");
				showStatus("Computing Gaussian (secondary image)...", false);
				disableEverything();
				break;

			case WAITING_FOR_SIGMA_POINT_I:
				updateStatusText("Click on a representative structure...");
				showStatus("Adjusting Hessian (main image)...", false);
				disableEverything();
				break;

			case WAITING_FOR_SIGMA_POINT_II:
				updateStatusText("Click on a representative structure...");
				showStatus("Adjusting Hessian (secondary image)...", false);
				disableEverything();
				break;

			case WAITING_FOR_SIGMA_CHOICE:
				updateStatusText("Close 'Pick Sigma &amp; Max' to continue...");
				disableEverything();
				break;

			case LOADING:
				updateStatusText("Loading...");
				disableEverything();
				break;

			case SAVING:
				updateStatusText("Saving...");
				disableEverything();
				break;

			case EDITING:
				if (noPathsError())
					return;
				plugin.setCanvasLabelAllPanes(InteractiveTracerCanvas.EDIT_MODE_LABEL);
				updateStatusText("Editing Mode. Tracing functions disabled...");
				disableEverything();
				keepSegment.setEnabled(false);
				junkSegment.setEnabled(false);
				completePath.setEnabled(false);
				showPartsNearby.setEnabled(isStackAvailable());
				setEnableAutoTracingComponents(false, false);
				getFillManager().setVisible(false);
				showOrHideFillList.setEnabled(false);
				break;

			case SNT_PAUSED:
				updateStatusText("SNT is paused. Core functions disabled...");
				disableEverything();
				keepSegment.setEnabled(false);
				junkSegment.setEnabled(false);
				completePath.setEnabled(false);
				showPartsNearby.setEnabled(isStackAvailable());
				setEnableAutoTracingComponents(false, false);
				getFillManager().setVisible(false);
				showOrHideFillList.setEnabled(false);
				break;

			default:
				SNTUtils.error("BUG: switching to an unknown state");
				return;
			}
			currentState = newState;
			SNTUtils.log("UI state: " + getState(currentState));
			plugin.updateTracingViewers(true);
		});

	}

	protected void resetState() {
		plugin.pauseTracing(!plugin.accessToValidImageData() || plugin.tracingHalted, false); // will set UI state
	}

	public void error(final String msg) {
		plugin.error(msg);
	}

	public void showMessage(final String msg, final String title) {
		plugin.showMessage(msg, title);
	}

	private boolean isStackAvailable() {
		return plugin != null && !plugin.is2D();
	}

	/* User inputs for multidimensional images */
	private JPanel sourcePanel(final ImagePlus imp) {
		final JPanel sourcePanel = new JPanel(new GridBagLayout());
		final GridBagConstraints gdb = GuiUtils.defaultGbc();
		gdb.gridwidth = 1;
		final boolean hasChannels = imp != null && imp.getNChannels() > 1;
		final boolean hasFrames = imp != null && imp.getNFrames() > 1;
		final JPanel positionPanel = new JPanel(new FlowLayout(FlowLayout.LEADING, 4, 0));
		positionPanel.add(GuiUtils.leftAlignedLabel("Channel", true));
		final JSpinner channelSpinner = GuiUtils.integerSpinner(plugin.channel, 1,
				(hasChannels) ? imp.getNChannels() : 1, 1);
		positionPanel.add(channelSpinner);
		positionPanel.add(GuiUtils.leftAlignedLabel(" Frame", true));
		final JSpinner frameSpinner = GuiUtils.integerSpinner(plugin.frame, 1, (hasFrames) ? imp.getNFrames() : 1, 1);
		positionPanel.add(frameSpinner);
		final JButton applyPositionButton = new JButton("Reload");
		final ChangeListener spinnerListener = e -> applyPositionButton.setText(
				((int) channelSpinner.getValue() == plugin.channel && (int) frameSpinner.getValue() == plugin.frame)
						? "Reload"
						: "Apply");
		channelSpinner.addChangeListener(spinnerListener);
		frameSpinner.addChangeListener(spinnerListener);
		channelSpinner.setEnabled(hasChannels);
		frameSpinner.setEnabled(hasFrames);
		applyPositionButton.addActionListener(e -> {
			if (!plugin.accessToValidImageData()) {
				guiUtils.error("There is no valid image data to be loaded.");
				return;
			}
			final int newC = (int) channelSpinner.getValue();
			final int newT = (int) frameSpinner.getValue();
			loadImagefromGUI(newC, newT);
		});
		positionPanel.add(applyPositionButton);
		sourcePanel.add(positionPanel, gdb);
		return sourcePanel;
	}

	protected void loadImagefromGUI(final int newC, final int newT) {
		final boolean reload = newC == plugin.channel && newT == plugin.frame;
		if (!reload && askUserConfirmation
				&& !guiUtils
						.getConfirmation(
								"You are currently tracing position C=" + plugin.channel + ", T=" + plugin.frame
										+ ". Start tracing C=" + newC + ", T=" + newT + "?",
								"Change Hyperstack Position?")) {
			return;
		}
		// take this opportunity to update 3-pane status
		updateSinglePaneFlag();
		abortCurrentOperation();
		changeState(LOADING);
		final boolean hessianDataExists = plugin.isHessianEnabled("primary");
		plugin.reloadImage(newC, newT); // nullifies hessianData
		if (!reload)
			plugin.getImagePlus().setPosition(newC, plugin.getImagePlus().getZ(), newT);
		plugin.showMIPOverlays(0);
		if (plugin.isSecondaryImageLoaded()) {
			final String[] choices = new String[] { "Unload. I'll load new data manually", "Reload",
					"Do nothing. Leave as is" };
			final String choice = guiUtils.getChoice("What should be done with the secondary image currently cached?",
					"Reload Filtered Data?", choices, (reload) ? choices[1] : choices[0]);
			if (choice != null && choice.startsWith("Unload")) {
				flushSecondaryData();
			} else if (choice != null && choice.startsWith("Reload")) {
				loadCachedDataImage(false, "secondary", false, plugin.secondaryImageFile);
			}
		}
		if (hessianDataExists)
			enableHessian(true);
		resetState();
		showStatus(reload ? "Image reloaded into memory..." : null, true);
	}

	private JPanel viewsPanel() {
		final JPanel viewsPanel = new JPanel(new GridBagLayout());
		final GridBagConstraints gdb = GuiUtils.defaultGbc();
		gdb.gridwidth = 1;

		final JPanel mipPanel = new JPanel(new FlowLayout(FlowLayout.LEADING, 0, 0));
		final JCheckBox mipOverlayCheckBox = new JCheckBox("Overlay MIP(s) at");
		mipPanel.add(mipOverlayCheckBox);
		final JSpinner mipSpinner = GuiUtils.integerSpinner(20, 10, 80, 1);
		mipSpinner.addChangeListener(e -> mipOverlayCheckBox.setSelected(false));
		mipPanel.add(mipSpinner);
		mipPanel.add(GuiUtils.leftAlignedLabel(" % opacity", true));
		mipOverlayCheckBox.addActionListener(e -> {
			if (!plugin.accessToValidImageData()) {
				noValidImageDataError();
				mipOverlayCheckBox.setSelected(false);
			} else if (plugin.is2D()) {
				guiUtils.error(plugin.getImagePlus().getTitle() + " has no depth. Cannot generate projection.");
				mipOverlayCheckBox.setSelected(false);
			} else {
				plugin.showMIPOverlays(false,
						(mipOverlayCheckBox.isSelected()) ? (int) mipSpinner.getValue() * 0.01 : 0);
			}
		});
		viewsPanel.add(mipPanel, gdb);
		++gdb.gridy;

		final JCheckBox diametersCheckBox = new JCheckBox("Draw diameters in XY view", plugin.getDrawDiametersXY());
		diametersCheckBox.addItemListener(e -> plugin.setDrawDiametersXY(e.getStateChange() == ItemEvent.SELECTED));
		viewsPanel.add(diametersCheckBox, gdb);
		++gdb.gridy;

		final JCheckBox zoomAllPanesCheckBox = new JCheckBox("Apply zoom changes to all views",
				!plugin.isZoomAllPanesDisabled());
		zoomAllPanesCheckBox
				.addItemListener(e -> plugin.disableZoomAllPanes(e.getStateChange() == ItemEvent.DESELECTED));
		viewsPanel.add(zoomAllPanesCheckBox, gdb);
		++gdb.gridy;

		final String bLabel = (plugin.getSinglePane()) ? "Display" : "Rebuild";
		final JButton refreshPanesButton = new JButton(bLabel + " ZY/XZ Views");
		refreshPanesButton.addActionListener(e -> {
			final boolean noImageData = !plugin.accessToValidImageData();
			if (noImageData && pathAndFillManager.size() == 0) {
				uncomputableCanvasError();
				return;
			}
			if (plugin.getImagePlus() == null) {
				guiUtils.error("There is no loaded image. Please load one or create a display canvas.",
						"No Canvas Exist");
				return;
			}
			if (plugin.is2D()) {
				guiUtils.error(plugin.getImagePlus().getTitle() + " has no depth. Cannot generate side views!");
				return;
			}
			showStatus("Rebuilding ZY/XZ views...", false);
			changeState(LOADING);
			try {
				plugin.setSinglePane(false);
				plugin.rebuildZYXZpanes();
				arrangeCanvases(false);
				showStatus("ZY/XZ views reloaded...", true);
				refreshPanesButton.setText("Rebuild ZY/XZ views");
			} catch (final Throwable t) {
				if (t instanceof OutOfMemoryError) {
					guiUtils.error("Out of Memory: There is not enough RAM to load side views!");
				} else {
					guiUtils.error("An error occured. See Console for details.");
					t.printStackTrace();
				}
				plugin.setSinglePane(true);
				if (noImageData)
					plugin.rebuildDisplayCanvases();
				showStatus("Out of memory error...", true);
			} finally {
				resetState();
			}
		});

		rebuildCanvasButton = new JButton();
		updateRebuildCanvasButton();
		rebuildCanvasButton.addActionListener(e -> {
			final boolean noImageData = !plugin.accessToValidImageData();
			if (noImageData && pathAndFillManager.size() == 0) {
				uncomputableCanvasError();
				return;
			}
			if (noImageData) {
				changeState(LOADING);
				showStatus("Resizing Canvas...", false);
				updateSinglePaneFlag();
				plugin.rebuildDisplayCanvases(); // will change UI state
				showStatus("Canvas rebuilt...", true);
			} else {
				guiUtils.error("Currently, this command is only available for display canvases. To resize "
						+ "current image use IJ's command <i>Image> Adjust> Canvas Size...</i>");
				return;
			}
		});

		final JPanel buttonPanel = new JPanel(new FlowLayout(FlowLayout.LEADING, 2, 0));
		buttonPanel.add(rebuildCanvasButton);
		buttonPanel.add(refreshPanesButton);
		gdb.fill = GridBagConstraints.NONE;
		viewsPanel.add(buttonPanel, gdb);
		return viewsPanel;
	}

	private void updateSinglePaneFlag() {
		if (plugin.getImagePlus(MultiDThreePanes.XZ_PLANE) == null
				&& plugin.getImagePlus(MultiDThreePanes.ZY_PLANE) == null)
			plugin.setSinglePane(true);
	}

	private void uncomputableCanvasError() {
		guiUtils.error("Image data is not available and no paths exist to compute a display canvas.");
	}

	private JPanel tracingPanel() {
		final JPanel tPanel = new JPanel(new GridBagLayout());
		final GridBagConstraints gdb = GuiUtils.defaultGbc();
		final JCheckBox confirmTemporarySegmentsCheckbox = new JCheckBox("Confirm temporary segments",
				confirmTemporarySegments);
		final JCheckBox confirmCheckbox = new JCheckBox("Pressing 'Y' twice finishes path", finishOnDoubleConfimation);
		final JCheckBox finishCheckbox = new JCheckBox("Pressing 'N' twice cancels path", discardOnDoubleCancellation);
		confirmTemporarySegmentsCheckbox.addItemListener(e -> {
			confirmTemporarySegments = (e.getStateChange() == ItemEvent.SELECTED);
			confirmCheckbox.setEnabled(confirmTemporarySegments);
			finishCheckbox.setEnabled(confirmTemporarySegments);
		});

		confirmCheckbox.addItemListener(e -> finishOnDoubleConfimation = (e.getStateChange() == ItemEvent.SELECTED));
		confirmCheckbox.addItemListener(e -> discardOnDoubleCancellation = (e.getStateChange() == ItemEvent.SELECTED));
		tPanel.add(confirmTemporarySegmentsCheckbox, gdb);
		++gdb.gridy;
		gdb.insets = new Insets(0, MARGIN * 3, 0, 0);
		tPanel.add(confirmCheckbox, gdb);
		++gdb.gridy;
		tPanel.add(finishCheckbox, gdb);
		++gdb.gridy;
		gdb.insets = new Insets(0, 0, 0, 0);
		return tPanel;

	}

	private JPanel interactionPanel() {
		final JPanel intPanel = new JPanel(new GridBagLayout());
		final GridBagConstraints gdb = GuiUtils.defaultGbc();
		intPanel.add(extraColorsPanel(), gdb);
		++gdb.gridy;
		intPanel.add(nodePanel(), gdb);
		++gdb.gridy;

		final JCheckBox canvasCheckBox = new JCheckBox("Activate canvas on mouse hovering",
				plugin.autoCanvasActivation);
		guiUtils.addTooltip(canvasCheckBox, "Whether the image window should be brought to front as soon as the mouse "
				+ "pointer enters it. This ensures shortcuts work as expected.");
		canvasCheckBox.addItemListener(e -> plugin.enableAutoActivation(e.getStateChange() == ItemEvent.SELECTED));
		intPanel.add(canvasCheckBox, gdb);
		++gdb.gridy;
		return intPanel;
	}

	private JPanel nodePanel() {
		final InteractiveTracerCanvas canvas = plugin.getXYCanvas();
		final JSpinner nodeSpinner = GuiUtils.doubleSpinner((canvas == null) ? 1 : canvas.nodeDiameter(), 0, 100, 1, 0);
		nodeSpinner.addChangeListener(e -> {
			final double value = (double) (nodeSpinner.getValue());
			canvas.setNodeDiameter(value);
			if (!plugin.getSinglePane()) {
				plugin.getXZCanvas().setNodeDiameter(value);
				plugin.getZYCanvas().setNodeDiameter(value);
			}
			plugin.updateTracingViewers(false);
		});
		final JButton defaultsButton = new JButton("Default");
		defaultsButton.addActionListener(e -> {
			plugin.getXYCanvas().setNodeDiameter(-1);
			if (!plugin.getSinglePane()) {
				plugin.getXZCanvas().setNodeDiameter(-1);
				plugin.getZYCanvas().setNodeDiameter(-1);
			}
			nodeSpinner.setValue(plugin.getXYCanvas().nodeDiameter());
			showStatus("Node scale reset", true);
		});

		final JPanel p = new JPanel();
		p.setLayout(new GridBagLayout());
		final GridBagConstraints c = GuiUtils.defaultGbc();
		c.fill = GridBagConstraints.HORIZONTAL;
		c.gridx = 0;
		c.gridy = 0;
		c.gridwidth = 3;
		c.ipadx = 0;
		p.add(GuiUtils.leftAlignedLabel("Path nodes rendering scale: ", true));
		c.gridx = 1;
		p.add(nodeSpinner, c);
		c.fill = GridBagConstraints.NONE;
		c.gridx = 2;
		p.add(defaultsButton);
		return p;
	}

	private JPanel extraColorsPanel() {

		final LinkedHashMap<String, Color> hm = new LinkedHashMap<>();
		final InteractiveTracerCanvas canvas = plugin.getXYCanvas();
		hm.put("Canvas annotations", (canvas == null) ? null : canvas.getAnnotationsColor());
		hm.put("Fills", (canvas == null) ? null : canvas.getFillColor());
		hm.put("Unconfirmed paths", (canvas == null) ? null : canvas.getUnconfirmedPathColor());
		hm.put("Temporary paths", (canvas == null) ? null : canvas.getTemporaryPathColor());

		final JComboBox<String> colorChoice = new JComboBox<>();
		for (final Entry<String, Color> entry : hm.entrySet())
			colorChoice.addItem(entry.getKey());

		final String selectedKey = String.valueOf(colorChoice.getSelectedItem());
		final ColorChooserButton cChooser = new ColorChooserButton(hm.get(selectedKey), "Change", 1,
				SwingConstants.RIGHT);

		colorChoice.addActionListener(
				e -> cChooser.setSelectedColor(hm.get(String.valueOf(colorChoice.getSelectedItem())), false));

		cChooser.addColorChangedListener(newColor -> {
			final String selectedKey1 = String.valueOf(colorChoice.getSelectedItem());
			switch (selectedKey1) {
			case "Canvas annotations":
				plugin.setAnnotationsColorAllPanes(newColor);
				plugin.updateTracingViewers(false);
				break;
			case "Fills":
				plugin.getXYCanvas().setFillColor(newColor);
				if (!plugin.getSinglePane()) {
					plugin.getZYCanvas().setFillColor(newColor);
					plugin.getXZCanvas().setFillColor(newColor);
				}
				plugin.updateTracingViewers(false);
				break;
			case "Unconfirmed paths":
				plugin.getXYCanvas().setUnconfirmedPathColor(newColor);
				if (!plugin.getSinglePane()) {
					plugin.getZYCanvas().setUnconfirmedPathColor(newColor);
					plugin.getXZCanvas().setUnconfirmedPathColor(newColor);
				}
				plugin.updateTracingViewers(true);
				break;
			case "Temporary paths":
				plugin.getXYCanvas().setTemporaryPathColor(newColor);
				if (!plugin.getSinglePane()) {
					plugin.getZYCanvas().setTemporaryPathColor(newColor);
					plugin.getXZCanvas().setTemporaryPathColor(newColor);
				}
				plugin.updateTracingViewers(true);
				break;
			default:
				throw new IllegalArgumentException("Unrecognized option");
			}
		});

		final JPanel p = new JPanel();
		p.setLayout(new GridBagLayout());
		final GridBagConstraints c = GuiUtils.defaultGbc();
		c.fill = GridBagConstraints.HORIZONTAL;
		c.gridx = 0;
		c.gridy = 0;
		c.gridwidth = 3;
		c.ipadx = 0;
		p.add(GuiUtils.leftAlignedLabel("Colors: ", true));
		c.gridx = 1;
		p.add(colorChoice, c);
		c.fill = GridBagConstraints.NONE;
		c.gridx = 2;
		p.add(cChooser);
		return p;
	}

	private JPanel miscPanel() {
		final JPanel miscPanel = new JPanel(new GridBagLayout());
		final GridBagConstraints gdb = GuiUtils.defaultGbc();
		final JCheckBox askUserConfirmationCheckBox = new JCheckBox("Skip confirmation dialogs", !askUserConfirmation);
		guiUtils.addTooltip(askUserConfirmationCheckBox,
				"Whether \"Are you sure?\" prompts should precede major operations");
		askUserConfirmationCheckBox
				.addItemListener(e -> askUserConfirmation = e.getStateChange() == ItemEvent.DESELECTED);
		miscPanel.add(askUserConfirmationCheckBox, gdb);
		++gdb.gridy;
		debugCheckBox = new JCheckBox("Debug mode", SNTUtils.isDebugMode());
		debugCheckBox.addItemListener(e -> SNTUtils.setDebugMode(e.getStateChange() == ItemEvent.SELECTED));
		miscPanel.add(debugCheckBox, gdb);
		++gdb.gridy;
		final JButton prefsButton = GuiUtils.smallButton("Preferences...");
		prefsButton.addActionListener(e -> {
			(new CmdRunner(PrefsCmd.class)).execute();
		});
		gdb.fill = GridBagConstraints.NONE;
		miscPanel.add(prefsButton, gdb);
		return miscPanel;
	}

	@SuppressWarnings("deprecation")
	private JPanel legacy3DViewerPanel() {

		final String VIEWER_NONE = "None";
		final String VIEWER_WITH_IMAGE = "New with image...";
		final String VIEWER_EMPTY = "New without image";

		// Define UI components
		final JComboBox<String> univChoice = new JComboBox<>();
		final JButton applyUnivChoice = new JButton("Apply");
		final JComboBox<String> displayChoice = new JComboBox<>();
		final JButton applyDisplayChoice = new JButton("Apply");
		final JButton refreshList = GuiUtils.smallButton("Refresh List");
		final JComboBox<String> actionChoice = new JComboBox<>();
		final JButton applyActionChoice = new JButton("Apply");

		final LinkedHashMap<String, Image3DUniverse> hm = new LinkedHashMap<>();
		hm.put(VIEWER_NONE, null);
		if (!plugin.tracingHalted && !plugin.is2D()) {
			hm.put(VIEWER_WITH_IMAGE, null);
		}
		hm.put(VIEWER_EMPTY, null);
		for (final Image3DUniverse univ : Image3DUniverse.universes) {
			hm.put(univ.allContentsString(), univ);
		}

		// Build choices widget for viewers
		univChoice.setPrototypeDisplayValue(VIEWER_WITH_IMAGE);
		for (final Entry<String, Image3DUniverse> entry : hm.entrySet()) {
			univChoice.addItem(entry.getKey());
		}
		univChoice.addActionListener(e -> {

			final boolean none = VIEWER_NONE.equals(String.valueOf(univChoice.getSelectedItem()));
			applyUnivChoice.setEnabled(!none);
		});
		applyUnivChoice.addActionListener(new ActionListener() {

			private void resetChoice() {
				univChoice.setSelectedItem(VIEWER_NONE);
				applyUnivChoice.setEnabled(false);
				final boolean validViewer = plugin.use3DViewer && plugin.get3DUniverse() != null;
				displayChoice.setEnabled(validViewer);
				applyDisplayChoice.setEnabled(validViewer);
				actionChoice.setEnabled(validViewer);
				applyActionChoice.setEnabled(validViewer);
			}

			@Override
			public void actionPerformed(final ActionEvent e) {

				applyUnivChoice.setEnabled(false);

				final String selectedKey = String.valueOf(univChoice.getSelectedItem());
				if (VIEWER_NONE.equals(selectedKey)) {
					plugin.set3DUniverse(null);
					resetChoice();
					return;
				}

				Image3DUniverse univ;
				univ = hm.get(selectedKey);
				if (univ == null) {

					// Presumably a new viewer was chosen. Let's double-check
					final boolean newViewer = selectedKey.equals(VIEWER_WITH_IMAGE) || selectedKey.equals(VIEWER_EMPTY);
					if (!newViewer && !guiUtils.getConfirmation(
							"The chosen viewer does not seem to be available. Create a new one?",
							"Viewer Unavailable")) {
						resetChoice();
						return;
					}
					univ = new Image3DUniverse(512, 512);
				}

				plugin.set3DUniverse(univ);

				if (VIEWER_WITH_IMAGE.equals(selectedKey)) {

					final int defResFactor = Content.getDefaultResamplingFactor(plugin.getImagePlus(),
							ContentConstants.VOLUME);
					final Double userResFactor = guiUtils.getDouble("<HTML><body><div style='width:"
							+ Math.min(getWidth(), 500) + ";'>"
							+ "Please specify the image resampling factor. The default factor for current image is "
							+ defResFactor + ".", "Image Resampling Factor", defResFactor);

					if (userResFactor == null) { // user pressed cancel
						plugin.set3DUniverse(null);
						resetChoice();
						return;
					}

					final int resFactor = (Double.isNaN(userResFactor) || userResFactor < 1) ? defResFactor
							: userResFactor.intValue();
					plugin.prefs.set3DViewerResamplingFactor(resFactor);
					plugin.updateImageContent(resFactor);
				}

				// Add PointListener/Keylistener
				new QueueJumpingKeyListener(plugin, univ);
				ImageWindow3D window = univ.getWindow();
				if (univ.getWindow() == null) {
					window = new ImageWindow3D("SNT Legacy 3D Viewer", univ);
					window.setSize(512, 512);
					univ.init(window);
				} else {
					univ.resetView();
				}
				window.addWindowListener(new WindowAdapter() {

					@Override
					public void windowClosed(final WindowEvent e) {
						resetChoice();
					}
				});
				window.setVisible(true);
				resetChoice();
				showStatus("3D Viewer enabled: " + selectedKey, true);
			}
		});

		// Build widget for rendering choices
		displayChoice.addItem("Lines and discs");
		displayChoice.addItem("Lines");
		displayChoice.addItem("Surface reconstructions");
		applyDisplayChoice.addActionListener(e -> {

			switch (String.valueOf(displayChoice.getSelectedItem())) {
			case "Lines":
				plugin.setPaths3DDisplay(SNT.DISPLAY_PATHS_LINES);
				break;
			case "Lines and discs":
				plugin.setPaths3DDisplay(SNT.DISPLAY_PATHS_LINES_AND_DISCS);
				break;
			default:
				plugin.setPaths3DDisplay(SNT.DISPLAY_PATHS_SURFACE);
				break;
			}
		});

		// Build refresh button
		refreshList.addActionListener(e -> {
			for (final Image3DUniverse univ : Image3DUniverse.universes) {
				if (hm.containsKey(univ.allContentsString()))
					continue;
				hm.put(univ.allContentsString(), univ);
				univChoice.addItem(univ.allContentsString());
			}
			showStatus("Viewers list updated...", true);
		});

		// Build actions
		class ApplyLabelsAction extends AbstractAction {

			final static String LABEL = "Apply Color Labels...";

			@Override
			public void actionPerformed(final ActionEvent e) {
				final File imageFile = openFile("Choose Labels Image...", (File) null);
				if (imageFile == null)
					return; // user pressed cancel
				try {
					plugin.statusService.showStatus(("Loading " + imageFile.getName()));
					final Dataset ds = plugin.datasetIOService.open(imageFile.getAbsolutePath());
					final ImagePlus colorImp = plugin.convertService.convert(ds, ImagePlus.class);
					showStatus("Applying color labels...", false);
					plugin.setColorImage(colorImp);
					showStatus("Labels image loaded...", true);

				} catch (final IOException exc) {
					guiUtils.error("Could not open " + imageFile.getAbsolutePath() + ". Maybe it is not a valid image?",
							"IO Error");
					exc.printStackTrace();
					return;
				}
			}
		}

		// Assemble widget for actions
		final String COMPARE_AGAINST = "Compare Reconstructions...";
		actionChoice.addItem(ApplyLabelsAction.LABEL);
		actionChoice.addItem(COMPARE_AGAINST);
		applyActionChoice.addActionListener(new ActionListener() {

			final ActionEvent ev = new ActionEvent(this, ActionEvent.ACTION_PERFORMED, null);

			@Override
			public void actionPerformed(final ActionEvent e) {

				switch (String.valueOf(actionChoice.getSelectedItem())) {
				case ApplyLabelsAction.LABEL:
					new ApplyLabelsAction().actionPerformed(ev);
					break;
				case COMPARE_AGAINST:
					if (noPathsError()) return;
					(new CmdRunner(ShowCorrespondencesCmd.class)).execute();
					break;
				default:
					break;
				}
			}
		});

		// Set defaults
		univChoice.setSelectedItem(VIEWER_NONE);
		applyUnivChoice.setEnabled(false);
		displayChoice.setEnabled(false);
		applyDisplayChoice.setEnabled(false);
		actionChoice.setEnabled(false);
		applyActionChoice.setEnabled(false);

		// Build panel
		final JPanel p = new JPanel();
		p.setLayout(new GridBagLayout());
		final GridBagConstraints c = new GridBagConstraints();
		c.ipadx = 0;
		c.insets = new Insets(0, 0, 0, 0);
		c.anchor = GridBagConstraints.LINE_START;
		c.fill = GridBagConstraints.HORIZONTAL;

		// row 1
		c.gridy = 0;
		c.gridx = 0;
		p.add(GuiUtils.leftAlignedLabel("Viewer: ", true), c);
		c.gridx++;
		c.weightx = 1;
		p.add(univChoice, c);
		c.gridx++;
		c.weightx = 0;
		p.add(applyUnivChoice, c);
		c.gridx++;

		// row 2
		c.gridy++;
		c.gridx = 1;
		c.gridwidth = 1;
		c.anchor = GridBagConstraints.EAST;
		c.fill = GridBagConstraints.NONE;
		p.add(refreshList, c);

		// row 3
		c.gridy++;
		c.gridx = 0;
		c.anchor = GridBagConstraints.WEST;
		c.fill = GridBagConstraints.NONE;
		p.add(GuiUtils.leftAlignedLabel("Mode: ", true), c);
		c.gridx++;
		c.fill = GridBagConstraints.HORIZONTAL;
		p.add(displayChoice, c);
		c.gridx++;
		c.fill = GridBagConstraints.NONE;
		p.add(applyDisplayChoice, c);
		c.gridx++;

		// row 4
		c.gridy++;
		c.gridx = 0;
		c.fill = GridBagConstraints.NONE;
		p.add(GuiUtils.leftAlignedLabel("Actions: ", true), c);
		c.gridx++;
		c.fill = GridBagConstraints.HORIZONTAL;
		p.add(actionChoice, c);
		c.gridx++;
		c.fill = GridBagConstraints.NONE;
		p.add(applyActionChoice, c);
		return p;
	}

	private void addSpacer(final JPanel panel, final GridBagConstraints c) {
		// extremely lazy implementation of a vertical spacer
		IntStream.rangeClosed(1, 4).forEach(i -> {
			panel.add(new JPanel(), c);
			c.gridy++;
		});
	}

	private JPanel largeMsg(final String msg) {
		final JTextArea ta = new JTextArea();
		final Font defFont = new JLabel().getFont();
		final Font font = defFont.deriveFont(defFont.getSize() * .85f);
		ta.setBackground(getBackground());
		ta.setEditable(false);
		ta.setMargin(null);
		ta.setColumns(20);
		ta.setBorder(null);
		ta.setAutoscrolls(true);
		ta.setLineWrap(true);
		ta.setWrapStyleWord(true);
		ta.setFocusable(false);
		ta.setText(msg);
		ta.setEnabled(false);
		ta.setFont(font);
		final JPanel p = new JPanel(new BorderLayout());
		p.setBackground(getBackground());
		p.add(ta, BorderLayout.NORTH);
		return p;
	}

	private JPanel reconstructionViewerPanel() {
		openRecViewer = new JButton("Open Reconstruction Viewer");
		openRecViewer.addActionListener(e -> {
			// if (noPathsError()) return;
			if (recViewer == null) {
				getReconstructionViewer(true);
				recViewer.setDefaultColor(new ColorRGB(plugin.deselectedColor.getRed(),
						plugin.deselectedColor.getGreen(), plugin.deselectedColor.getBlue()));
				if (pathAndFillManager.size() > 0)
					recViewer.syncPathManagerList();
				recViewerFrame = recViewer.show();
				recViewerFrame.addWindowListener(new WindowAdapter() {

					@Override
					public void windowClosing(final WindowEvent e) {
						openRecViewer.setEnabled(true);
						recViewer = null;
						recViewerFrame = null;
					}
				});
			}
		});

		// Build panel
		final JPanel panel = new JPanel(new GridBagLayout());
		final GridBagConstraints gdb = new GridBagConstraints();
		gdb.fill = GridBagConstraints.HORIZONTAL;
		gdb.weightx = 0.5;
		panel.add(openRecViewer, gdb);
		return panel;
	}

	public SciView getSciView() {
		return sciView;
	}

	public void setSciView(final SciView sciView) {
		SNTUtils.log("Setting SciView in SNTUI");
		this.sciView = sciView;
		if( this.sciViewSNT == null ) {
			this.sciViewSNT = new SciViewSNT();
		}
		this.sciViewSNT.sciView = sciView;
		this.sciView.addWindowListener(new WindowAdapter() {

			@Override
			public void windowClosing(final WindowEvent e) {
				if (openSciView != null) openSciView.setEnabled(true);
				SNTUI.this.sciView.dispose();
				SNTUI.this.sciView = null;
				openingSciView = false;
			}
		});
		sciViewSNT.syncPathManagerList();
		if (openSciView != null) openSciView.setEnabled(this.sciView==null);
		if (svSyncPathManager != null) svSyncPathManager.setEnabled(this.sciView!=null);
	}

	public void setSciViewSNT(SciViewSNT sciViewSNT) {
		this.sciViewSNT = sciViewSNT;
	}

	public SciViewSNT getSciViewSNT() {
		return sciViewSNT;
	}

	private JPanel sciViewerPanel() {
		openSciView = new JButton("Open SciView Viewer");

		openSciView.addActionListener(e -> {
			if( sciView != null && openingSciView ) {
				openingSciView = false;
			}
<<<<<<< HEAD
			if (!openingSciView && sciView == null) {
=======

			if (!openingSciView && (sciView == null || sciView.isClosed())) {

>>>>>>> d86b8bc5
				openingSciView = true;
				sciViewSNT = new SciViewSNT();
				final CmdRunner cmdRunner = (new CmdRunner(sc.fiji.snt.gui.cmds.OpenSciViewCmd.class));
				cmdRunner.execute();
			}
		});

		svSyncPathManager = new JButton("Sync Changes");
		svSyncPathManager.setToolTipText("Refreshes Viewer contents to reflect Path Manager changes");
		svSyncPathManager.addActionListener(e -> {
			if (sciView == null || sciView.isClosed()) {
				setOpenSciViewButtonEnabled(true);
				guiUtils.error("The SciView Viewer is not open.");
			} else {
				sciViewSNT.sciView = sciView;
				sciViewSNT.syncPathManagerList();
				final String msg = (pathAndFillManager.size() == 0) ? "There are no traced paths" : "SciView Viewer synchronized";
				showStatus(msg, true);
			}
		});

		// Build panel
		final JPanel panel = new JPanel(new GridBagLayout());
		final GridBagConstraints gdb = new GridBagConstraints();
		gdb.fill = GridBagConstraints.HORIZONTAL;
		gdb.weightx = 0.5;
		panel.add(openSciView, gdb);
		panel.add(svSyncPathManager, gdb);
		return panel;
	}


	private JPanel statusButtonPanel() {
		keepSegment = GuiUtils.smallButton(hotKeyLabel("Yes", "Y"));
		keepSegment.addActionListener(listener);
		junkSegment = GuiUtils.smallButton(hotKeyLabel("No", "N"));
		junkSegment.addActionListener(listener);
		completePath = GuiUtils.smallButton(hotKeyLabel("Finish", "F"));
		completePath.addActionListener(listener);
		final JButton abortButton = GuiUtils.smallButton(hotKeyLabel(hotKeyLabel("Cancel/Esc", "C"), "Esc"));
		abortButton.addActionListener(e -> abortCurrentOperation());

		// Build panel
		return buttonPanel(keepSegment, junkSegment, completePath, abortButton);
	}

	protected static JPanel buttonPanel(final JButton... buttons) {
		final JPanel p = new JPanel();
		p.setLayout(new GridBagLayout());
		final GridBagConstraints c = new GridBagConstraints();
		c.ipadx = 0;
		c.insets = new Insets(0, 0, 0, 0);
		c.anchor = GridBagConstraints.LINE_START;
		c.fill = GridBagConstraints.HORIZONTAL;
		c.gridy = 0;
		c.gridx = 0;
		c.weightx = 0.1;
		for (final JButton button: buttons) {
			p.add(button, c);
			c.gridx++;
		}
		return p;
	}

	private JPanel statusPanel() {
		final JPanel statusPanel = new JPanel();
		statusPanel.setLayout(new BorderLayout());
		statusText = new JLabel("Loading SNT...");
		statusText.setBorder(BorderFactory.createCompoundBorder(BorderFactory.createBevelBorder(BevelBorder.LOWERED),
				BorderFactory.createEmptyBorder(MARGIN, MARGIN, MARGIN, MARGIN)));
		statusPanel.add(statusText, BorderLayout.CENTER);
		statusPanel.add(statusButtonPanel(), BorderLayout.SOUTH);
		statusPanel.setBorder(BorderFactory.createEmptyBorder(MARGIN, MARGIN, MARGIN * MARGIN, MARGIN));
		return statusPanel;
	}

	private JPanel filteredImagePanel() {
		secondaryImgPathField = guiUtils.textField("File:");
		final JPopupMenu optionsMenu = new JPopupMenu();
		final JButton filteredImgBrowseButton =  IconFactory.getButton(IconFactory.GLYPH.OPEN_FOLDER);
		secondaryImgOptionsButton = optionsButton(optionsMenu);
		secondaryImgPathField.getDocument().addDocumentListener(new DocumentListener() {

			@Override
			public void changedUpdate(final DocumentEvent e) {
				updateFilteredFileField();
			}

			@Override
			public void removeUpdate(final DocumentEvent e) {
				updateFilteredFileField();
			}

			@Override
			public void insertUpdate(final DocumentEvent e) {
				updateFilteredFileField();
			}

		});

		filteredImgBrowseButton.addActionListener(e -> {
			final File file = openFile("Choose Secondary Image", new File(secondaryImgPathField.getText()));
			if (file == null)
				return;
			secondaryImgPathField.setText(file.getAbsolutePath());
			loadSecondaryImageFile(file);
		});

		secondaryImgLoadFlushMenuItem = new JMenuItem("Load Specified File");
		optionsMenu.add(secondaryImgLoadFlushMenuItem);
		secondaryImgLoadFlushMenuItem.addActionListener(e -> {
			// toggle menuitem: label is updated before menu is shown as per #optionsButton
			if (plugin.isSecondaryImageLoaded()) {
				if (!guiUtils.getConfirmation("Disable access to secondary image?", "Unload Image?"))
					return;
				flushSecondaryData();
			} else {
				loadSecondaryImageFile(new File(secondaryImgPathField.getText()));
			}
		});
		final JMenuItem makeImgMenuItem = new JMenuItem("Generate Secondary Image...");
		optionsMenu.add(makeImgMenuItem);
		makeImgMenuItem.addActionListener(e -> {
			if (plugin.isSecondaryImageLoaded()
					&& !guiUtils.getConfirmation("An image is already loaded. Unload it?", "Discard Existing Image?")) {
				return;
			}
			loadCachedDataImage(true, "secondary", false, null);
		});
		final JMenuItem adjustRangeMenuItem = new JMenuItem("Adjust Min-Max...");
		optionsMenu.add(adjustRangeMenuItem);
		adjustRangeMenuItem.addActionListener(e -> {
			if (!plugin.isSecondaryImageLoaded()) {
				noSecondaryImgAvailableError();
				return;
			}
			final float[] currentRange = plugin.getSecondaryImageMinMax();
			final float[] newRange = guiUtils.getRange("Min-max range for A* search:", "Specify Min-Max", currentRange);
			if (newRange == null)
				return; // user pressed cancel
			if (Float.isNaN(newRange[0]) || Float.isNaN(newRange[1])) {
				guiUtils.error("Invalid range. Please specify two valid numbers separated by a single hyphen.");
			} else {
				plugin.setSecondaryImageMinMax(newRange[0], newRange[1]);
			}
		});
		optionsMenu.addSeparator();
		optionsMenu.add(showFilteredImpMenuItem());
		final JMenuItem revealMenuItem = new JMenuItem("Show Path in File Explorer");
		revealMenuItem.addActionListener(e -> {
			try {
				final File file = new File(secondaryImgPathField.getText());
				if (SNTUtils.fileAvailable(file)) {
					Desktop.getDesktop().open(file.getParentFile());
					// TODO: Move to java9
					// Desktop.getDesktop().browseFileDirectory(file);
				} else {
					guiUtils.error("Current file path is not valid.");
				}
			} catch (final NullPointerException | IllegalArgumentException | IOException iae) {
				guiUtils.error("An error occured: image directory not available?");
			}
		});
		optionsMenu.add(revealMenuItem);

		secondaryImgPanel = new JPanel();
		secondaryImgPanel.setLayout(new GridBagLayout());
		GridBagConstraints c = GuiUtils.defaultGbc();
		c.ipadx = 0;

		// header row
		addSeparatorWithURL(secondaryImgPanel, "Tracing on Secondary Image:", true, c);
		c.gridy++;

		// row 1
		JPanel filePanel = new JPanel(new BorderLayout(0,0));
		filePanel.add(secondaryImgPathField, BorderLayout.CENTER);
		filePanel.add(filteredImgBrowseButton, BorderLayout.EAST);
		secondaryImgPanel.add(filePanel, c);
		c.gridy++;

		// row 2
		secondaryImgOverlayCheckbox = new JCheckBox("Render in overlay at ");
		final JSpinner mipSpinner = GuiUtils.integerSpinner(20, 10, 80, 1);
		mipSpinner.addChangeListener(e -> secondaryImgOverlayCheckbox.setSelected(false));
		secondaryImgOverlayCheckbox.addActionListener(e -> {
			if (!plugin.isSecondaryImageLoaded()) {
				noSecondaryImgAvailableError();
				return;
			}
			plugin.showMIPOverlays(true,
					(secondaryImgOverlayCheckbox.isSelected()) ? (int) mipSpinner.getValue() * 0.01 : 0);
		});
		final JPanel overlayPanel = new JPanel(new FlowLayout(FlowLayout.LEFT, 0, 0));
		overlayPanel.add(secondaryImgOverlayCheckbox);
		overlayPanel.add(mipSpinner);
		overlayPanel.add(GuiUtils.leftAlignedLabel(" % opacity", true));
		JPanel overlayPanelHolder = new JPanel(new BorderLayout());
		overlayPanelHolder.add(overlayPanel, BorderLayout.CENTER);
		//equalizeButtons(filteredImgOptionsButton, filteredImgBrowseButton);
		overlayPanelHolder.add(secondaryImgOptionsButton, BorderLayout.EAST);	
		secondaryImgPanel.add(overlayPanelHolder, c);
		c.gridy++;
		return secondaryImgPanel;
	}

	private void loadSecondaryImageFile(final File imgFile) {
		if (!SNTUtils.fileAvailable(imgFile)) {
			guiUtils.error("Current file path is not valid.");
			return;
		}
		plugin.secondaryImageFile = imgFile;
		loadCachedDataImage(true, "secondary", false, plugin.secondaryImageFile);
		setFastMarchSearchEnabled(plugin.tubularGeodesicsTracingEnabled);
	}

	private JButton optionsButton(final JPopupMenu optionsMenu) {
		final JButton optionsButton =  IconFactory.getButton(IconFactory.GLYPH.OPTIONS);
		//final JButton templateButton =  IconFactory.getButton(GLYPH.OPEN_FOLDER);
		//equalizeButtons(optionsButton, templateButton);
		optionsButton.addMouseListener(new MouseAdapter() {

			@Override
			public void mousePressed(final MouseEvent e) {
				// Update menuitem labels in case we ended-up in some weird UI state
				secondaryImgLoadFlushMenuItem
						.setText((plugin.isSecondaryImageLoaded()) ? "Flush Cached Image..." : "Load Specified File");
				if (optionsButton.isEnabled())
					optionsMenu.show(optionsButton, optionsButton.getWidth() / 2, optionsButton.getHeight() / 2);
			}
		});
		return optionsButton;
	}

	@SuppressWarnings("unused")
	private void equalizeButtons(final JButton b1, final JButton b2) {
		if (b1.getWidth() > b2.getWidth() || b1.getHeight() > b2.getHeight()) {
			b2.setSize(b1.getSize());
			b2.setMinimumSize(b1.getMinimumSize());
			b2.setPreferredSize(b1.getPreferredSize());
			b2.setMaximumSize(b1.getMaximumSize());
		}
		else if (b1.getWidth() < b2.getWidth() || b1.getHeight() < b2.getHeight()) {
			b1.setSize(b2.getSize());
			b1.setMinimumSize(b2.getMinimumSize());
			b1.setPreferredSize(b2.getPreferredSize());
			b1.setMaximumSize(b2.getMaximumSize());
		}
	}

	private void flushSecondaryData() {
		plugin.secondaryData = null;
		plugin.doSearchOnSecondaryData = false;
		if (secondaryImgOverlayCheckbox.isSelected()) {
			secondaryImgOverlayCheckbox.setSelected(false);
			plugin.showMIPOverlays(true, 0);
		}
		if (plugin.tubularGeodesicsTracingEnabled) {
			setFastMarchSearchEnabled(false);
		}
		if ("Cached image".equals(secondaryImgPathField.getText()))
			secondaryImgPathField.setText("");
		updateFilteredImgFields(true);
	}

	private void flushCachedTubeness(final String type) {
		final HessianCaller hc = plugin.getHessianCaller(type);
		if (hc !=null) hc.cachedTubeness = null;
		updateHessianPanel(hc);
	}

	protected File openFile(final String promptMsg, final String extension) {
		final File suggestedFile = SNTUtils.findClosestPair(plugin.prefs.getRecentFile(), extension);
		return openFile(promptMsg, suggestedFile);
	}

	private File openFile(final String promptMsg, final File suggestedFile) {
		final boolean focused = hasFocus(); //HACK: On MacOS this seems to help to ensure prompt is displayed as frontmost
		if (focused) toBack();
		final File openedFile = plugin.legacyService.getIJ1Helper().openDialog(promptMsg, suggestedFile);
		if (openedFile != null)
			plugin.prefs.setRecentFile(openedFile);
		if (focused) toFront();
		return openedFile;
	}

	protected File saveFile(final String promptMsg, final File suggestedFile, final String fallbackExtension) {
		final File fFile = (suggestedFile == null)
				? SNTUtils.findClosestPair(plugin.prefs.getRecentFile(), fallbackExtension)
				: suggestedFile;
		final boolean focused = hasFocus();
		if (focused) toBack();
		final File savedFile = plugin.legacyService.getIJ1Helper().saveDialog(promptMsg, fFile, fallbackExtension);
		if (savedFile != null)
			plugin.prefs.setRecentFile(savedFile);
		if (focused) toFront();
		return savedFile;
	}

	private void loadCachedDataImage(final boolean warnUserOnMemory, final String type, final boolean isTubeness, final File file) {
		if (warnUserOnMemory) {
			final int byteDepth = 32 / 8;
			final ImagePlus tracingImp = plugin.getImagePlus();
			final long megaBytesExtra = (((long) tracingImp.getWidth()) * tracingImp.getHeight()
					* tracingImp.getNSlices() * byteDepth * 2) / (1024 * 1024);
			final long maxMemory = Runtime.getRuntime().maxMemory() / (1024 * 1024);
			if (megaBytesExtra > 0.8 * maxMemory && !guiUtils.getConfirmation( //
					"Loading an extra image will likely require " + megaBytesExtra + "MiB of " //
							+ "RAM. Currently only " + maxMemory + " MiB are available. " //
							+ "Proceed nevertheless?",
					"Confirm Loading?")) {
				return;
			}
		}

		if (isTubeness && file == null) {
			// tubeness image and no file provided
			final CommandService cmdService = plugin.getContext().getService(CommandService.class);
			cmdService.run(ComputeTubenessImg.class, true); // will not block thread

		} else if (!isTubeness && file == null) {
			// filtered image and no file provided
			final CommandService cmdService = plugin.getContext().getService(CommandService.class);
			cmdService.run(ComputeSecondaryImg.class, true); // will not block thread
		} else {
			// file provided
			loadImageData(type, isTubeness, file);
		}
	}

	private void loadImageData(final String type, final boolean isTubeness, final File file) {

		showStatus("Loading image. Please wait...", false);
		changeState(CACHING_DATA);
		activeWorker = new ActiveWorker() {

			@Override
			protected String doInBackground() throws Exception {

				try {
					if (isTubeness) {
						plugin.loadTubenessImage(type, file);
					} else {
						plugin.loadSecondaryImage(file);
					}
				} catch (final IllegalArgumentException e1) {
					return ("Could not load " + file.getAbsolutePath() + ":<br>"
							+ e1.getMessage());
				} catch (final IOException e2) {
					e2.printStackTrace();
					return ("Loading of image failed. See Console for details.");
				} catch (final OutOfMemoryError e3) {
					e3.printStackTrace();
					return ("It seems there is not enough memory to proceed. See Console for details.");
				}
				return null;
			}

			private void flushData() {
				if (isTubeness) {
					flushCachedTubeness(type);
				} else {
					flushSecondaryData();
				}
			}

			@Override
			public boolean kill() {
				flushData();
				return cancel(true);
			}

			@Override
			protected void done() {
				try {
					final String errorMsg = (String) get();
					if (errorMsg != null) {
						guiUtils.error(errorMsg);
						flushData();
					}
				} catch (InterruptedException | ExecutionException e) {
					SNTUtils.error("ActiveWorker failure", e);
				}
				if (isTubeness) {
					updateHessianPanel();
				} else {
					updateFilteredImgFields(plugin.isSecondaryImageLoaded());
				}
				resetState();
				showStatus(null, false);
			}
		};
		activeWorker.run();
	}

	private void updateFilteredImgFields(final boolean disableHessian) {
		SwingUtilities.invokeLater(() -> {
			if (!plugin.isAstarEnabled() || plugin.tracingHalted || getState() == SNTUI.SNT_PAUSED) {
				GuiUtils.enableComponents(secondaryImgPanel, false);
				return;
			}
			if (disableHessian) enableHessian(false);
			final boolean successfullyLoaded = plugin.isTracingOnSecondaryImageAvailable();
			GuiUtils.enableComponents(secondaryImgPathField.getParent(), !successfullyLoaded);
			GuiUtils.enableComponents(secondaryImgOverlayCheckbox.getParent(), successfullyLoaded);
			secondaryImgOverlayCheckbox.setEnabled(successfullyLoaded);
			secondaryImgActivateCheckbox.setEnabled(successfullyLoaded);
			secondaryImgOptionsButton.setEnabled(true);
			if (!successfullyLoaded)
				secondaryImgActivateCheckbox.setSelected(false);
		});
	}

	private void updateFilteredFileField() {
		if (secondaryImgPathField == null)
			return;
		final String path = secondaryImgPathField.getText();
		final boolean validFile = path != null && SNTUtils.fileAvailable(new File(path));
		secondaryImgPathField.setForeground((validFile) ? new JTextField().getForeground() : Color.RED);
		final String tooltext = "<HTML>Path to a matched image (32-bit preferred). Current file:<br>" + path + " ("
				+ ((validFile) ? "valid" : "invalid") + " path)";
		secondaryImgPathField.setToolTipText(tooltext);
	}

	@SuppressWarnings("deprecation")
	private JMenuBar createMenuBar() {
		final JMenuBar menuBar = new JMenuBar();
		final JMenu fileMenu = new JMenu("File");
		menuBar.add(fileMenu);
		final JMenu importSubmenu = new JMenu("Import");
		importSubmenu.setIcon(IconFactory.getMenuIcon(IconFactory.GLYPH.IMPORT));
		final JMenu exportSubmenu = new JMenu("Export (All Paths)");
		exportSubmenu.setIcon(IconFactory.getMenuIcon(IconFactory.GLYPH.EXPORT));
		final JMenu analysisMenu = new JMenu("Utilities");
		menuBar.add(analysisMenu);
		final ScriptInstaller installer = new ScriptInstaller(plugin.getContext(), this);
		menuBar.add(installer.getScriptsMenu());
		final JMenu viewMenu = new JMenu("View");
		menuBar.add(viewMenu);
		menuBar.add(helpMenu());

		loadTracesMenuItem = new JMenuItem("Load Traces...");
		loadTracesMenuItem.setIcon(IconFactory.getMenuIcon(IconFactory.GLYPH.IMPORT));
		loadTracesMenuItem.addActionListener(listener);
		fileMenu.add(loadTracesMenuItem);

		saveMenuItem = new JMenuItem("Save Traces...");
		saveMenuItem.setIcon(IconFactory.getMenuIcon(IconFactory.GLYPH.SAVE));
		saveMenuItem.addActionListener(listener);
		fileMenu.add(saveMenuItem);
		final JMenuItem saveTable = new JMenuItem("Save Measurements...", IconFactory.getMenuIcon(IconFactory.GLYPH.TABLE));
		saveTable.addActionListener(e -> {
			pmUI.saveTable();
			return;
		});
		fileMenu.add(saveTable);

		// Options to replace image data
		final JMenu changeImpMenu = new JMenu("Choose Tracing Image");
		changeImpMenu.setIcon(IconFactory.getMenuIcon(IconFactory.GLYPH.FILE_IMAGE));
		final JMenuItem fromList = new JMenuItem("From Open Image...");
		fromList.addActionListener(e -> {
			(new DynamicCmdRunner(ChooseDatasetCmd.class, null, LOADING)).run();
		});
		changeImpMenu.add(fromList);
		final JMenuItem fromFile = new JMenuItem("From File...");
		fromFile.addActionListener(e -> {
			new ImportAction(ImportAction.IMAGE, null).run();
		});
		changeImpMenu.add(fromFile);
		fileMenu.addSeparator();
		fileMenu.add(changeImpMenu);

		sendToTrakEM2 = new JMenuItem("Send to TrakEM2");
		sendToTrakEM2.addActionListener(e -> plugin.notifyListeners(new SNTEvent(SNTEvent.SEND_TO_TRAKEM2)));
		fileMenu.addSeparator();
		fileMenu.add(sendToTrakEM2);
		fileMenu.addSeparator();
		fileMenu.add(importSubmenu);

		loadSWCMenuItem = new JMenuItem("(e)SWC...");
		loadSWCMenuItem.addActionListener(listener);
		importSubmenu.add(loadSWCMenuItem);
		final JMenuItem importJSON = new JMenuItem("JSON...");
		importSubmenu.add(importJSON);
		importJSON.addActionListener(e -> {
			new ImportAction(ImportAction.JSON, null).run();
		});
		final JMenuItem importDirectory = new JMenuItem("Directory of SWCs...");
		importDirectory.setIcon(IconFactory.getMenuIcon(IconFactory.GLYPH.FOLDER));
		importSubmenu.add(importDirectory);
		importDirectory.addActionListener(e -> {
			new ImportAction(ImportAction.SWC_DIR, null).run();
		});
		importSubmenu.addSeparator();
		loadLabelsMenuItem = new JMenuItem("Labels (AmiraMesh)...");
		loadLabelsMenuItem.setIcon(IconFactory.getMenuIcon(IconFactory.GLYPH.TAG));
		loadLabelsMenuItem.addActionListener(listener);
		importSubmenu.add(loadLabelsMenuItem);
		importSubmenu.addSeparator();
		final JMenu remoteSubmenu = new JMenu("Remote Databases");
		remoteSubmenu.setIcon(IconFactory.getMenuIcon(IconFactory.GLYPH.DATABASE));
		final JMenuItem importFlyCircuit = new JMenuItem("FlyCircuit...");
		remoteSubmenu.add(importFlyCircuit);
		importFlyCircuit.addActionListener(e -> {
			final HashMap<String, Object> inputs = new HashMap<>();
			inputs.put("loader", new FlyCircuitLoader());
			(new DynamicCmdRunner(RemoteSWCImporterCmd.class, inputs, LOADING, true)).run();
		});
		final JMenuItem importMouselight = new JMenuItem("MouseLight...");
		remoteSubmenu.add(importMouselight);
		importMouselight.addActionListener(e -> {
			final HashMap<String, Object> inputs = new HashMap<>();
			(new DynamicCmdRunner(MLImporterCmd.class, inputs, LOADING, true)).run();
		});
		final JMenuItem importNeuroMorpho = new JMenuItem("NeuroMorpho...");
		remoteSubmenu.add(importNeuroMorpho);
		importNeuroMorpho.addActionListener(e -> {
			final HashMap<String, Object> inputs = new HashMap<>();
			inputs.put("loader", new NeuroMorphoLoader());
			(new DynamicCmdRunner(RemoteSWCImporterCmd.class, inputs, LOADING, true)).run();
		});
		importSubmenu.add(remoteSubmenu);

		exportAllSWCMenuItem = new JMenuItem("SWC...");
		exportAllSWCMenuItem.addActionListener(listener);
		exportSubmenu.add(exportAllSWCMenuItem);
		exportCSVMenuItem = new JMenuItem("CSV Properties...");
		exportCSVMenuItem.addActionListener(listener);
		exportSubmenu.add(exportCSVMenuItem);
		fileMenu.add(exportSubmenu);

		fileMenu.addSeparator();
		quitMenuItem = new JMenuItem("Quit");
		quitMenuItem.addActionListener(listener);
		fileMenu.add(quitMenuItem);

		measureMenuItem = new JMenuItem("Quick Measurements", IconFactory.getMenuIcon(IconFactory.GLYPH.ROCKET));
		measureMenuItem.addActionListener(listener);
		strahlerMenuItem = new JMenuItem("Strahler Analysis", IconFactory.getMenuIcon(IconFactory.GLYPH.BRANCH_CODE));
		strahlerMenuItem.addActionListener(listener);
		plotMenuItem = new JMenuItem("Reconstruction Plotter...", IconFactory.getMenuIcon(IconFactory.GLYPH.DRAFT));
		plotMenuItem.addActionListener(listener);

		analysisMenu.add(measureMenuItem);
		analysisMenu.add(shollAnalysisHelpMenuItem());
		analysisMenu.add(strahlerMenuItem);

		analysisMenu.addSeparator();
		analysisMenu.add(plotMenuItem);
		final JMenuItem compareFiles = new JMenuItem("Compare Reconstructions...");
		compareFiles.setIcon(IconFactory.getMenuIcon(IconFactory.GLYPH.BINOCULARS));
		analysisMenu.add(compareFiles);
		compareFiles.addActionListener(e -> {
			(new CmdRunner(CompareFilesCmd.class)).execute();
		});
		analysisMenu.addSeparator();

		final JMenu scriptUtilsMenu = installer.getUtilScriptsMenu();
		scriptUtilsMenu.setText("Utility Scripts");
		scriptUtilsMenu.setIcon(IconFactory.getMenuIcon(IconFactory.GLYPH.PLUS));
		analysisMenu.add(scriptUtilsMenu);

		// View menu
		final JMenuItem arrangeWindowsMenuItem = new JMenuItem("Arrange Views");
		arrangeWindowsMenuItem.setIcon(IconFactory.getMenuIcon(IconFactory.GLYPH.WINDOWS));
		arrangeWindowsMenuItem.addActionListener(e -> arrangeCanvases(true));
		viewMenu.add(arrangeWindowsMenuItem);
		final JMenu hideViewsMenu = new JMenu("Hide Tracing Canvas");
		hideViewsMenu.setIcon(IconFactory.getMenuIcon(IconFactory.GLYPH.EYE_SLASH));
		final JCheckBoxMenuItem xyCanvasMenuItem = new JCheckBoxMenuItem("Hide XY View");
		xyCanvasMenuItem.addActionListener(e -> toggleWindowVisibility(MultiDThreePanes.XY_PLANE, xyCanvasMenuItem));
		hideViewsMenu.add(xyCanvasMenuItem);
		final JCheckBoxMenuItem zyCanvasMenuItem = new JCheckBoxMenuItem("Hide ZY View");
		zyCanvasMenuItem.addActionListener(e -> toggleWindowVisibility(MultiDThreePanes.ZY_PLANE, zyCanvasMenuItem));
		hideViewsMenu.add(zyCanvasMenuItem);
		final JCheckBoxMenuItem xzCanvasMenuItem = new JCheckBoxMenuItem("Hide XZ View");
		xzCanvasMenuItem.addActionListener(e -> toggleWindowVisibility(MultiDThreePanes.XZ_PLANE, xzCanvasMenuItem));
		hideViewsMenu.add(xzCanvasMenuItem);
		final JCheckBoxMenuItem threeDViewerMenuItem = new JCheckBoxMenuItem("Hide Legacy 3D View");
		threeDViewerMenuItem.addItemListener(e -> {
			if (plugin.get3DUniverse() == null || !plugin.use3DViewer) {
				guiUtils.error("Legacy 3D Viewer is not active.");
				return;
			}
			plugin.get3DUniverse().getWindow().setVisible(e.getStateChange() == ItemEvent.DESELECTED);
		});
		hideViewsMenu.add(threeDViewerMenuItem);
		viewMenu.add(hideViewsMenu);
		viewMenu.addSeparator();
		final JMenuItem tItem = showTubenessImpMenuItem(null);
		tItem.setText("<HTML>Show Cached <i>Hessian (Tubeness) Image</i>...");
		viewMenu.add(tItem);
		final JMenuItem fItem = showFilteredImpMenuItem();
		fItem.setText("<HTML>Show Cached <i>Secondary Image</i>");
		viewMenu.add(fItem);
		return menuBar;
	}

	private JMenuItem showTubenessImpMenuItem(final String type) {
		final JMenuItem menuItem = new JMenuItem("<HTML>Show Cached <i>Tubeness Image...</i>");
		menuItem.addActionListener(e -> {
			final String choice = (type == null) ? getPrimarySecondaryImgChoice("Which data would you like to display?") : type;
			if (choice == null) return;
			final ImagePlus imp = plugin.getCachedTubenessDataAsImp(choice);
			if (imp == null) {
				guiUtils.error("No \"Tubeness\" image has been loaded/computed.<br>"
						+ "Image can only be displayed after running <i>Compute Now</i> "
						+ "or <i>Load Precomputed \"Tubeness\" Image...</i> from the"
						+ "<i>Cache Computation</i> menu(s).");
			} else {
				final HessianCaller hc = plugin.getHessianCaller(choice);
				imp.setDisplayRange(0, hc.getMax());
				imp.show();
			}
		});
		return menuItem;
	}

	private JMenuItem showFilteredImpMenuItem() {
		final JMenuItem menuItem = new JMenuItem("Show Cached Image");
		menuItem.addActionListener(e -> {
			final ImagePlus imp = plugin.getSecondaryDataAsImp();
			if (imp == null) {
				guiUtils.error("No \"Secondary Image\" has been loaded.");
			} else {
				imp.resetDisplayRange();
				imp.show();
			}
		});
		return menuItem;
	}

	private JPanel renderingPanel() {

		showPathsSelected = new JCheckBox(hotKeyLabel("1. Only selected paths (hide deselected)", "1"),
				plugin.showOnlySelectedPaths);
		showPathsSelected.addItemListener(listener);

		final JPanel row1 = new JPanel(new FlowLayout(FlowLayout.LEFT, 0, 0));
		row1.add(showPathsSelected);

		showPartsNearby = new JCheckBox(hotKeyLabel("2. Only nodes within ", "2"));
		showPartsNearby.setEnabled(isStackAvailable());
		showPartsNearby.addItemListener(listener);
		final JPanel row2 = new JPanel(new FlowLayout(FlowLayout.LEFT, 0, 0));
		row2.add(showPartsNearby);
		nearbyFieldSpinner = GuiUtils.integerSpinner(plugin.depth == 1 ? 1 : 2, 1, plugin.depth, 1);
		nearbyFieldSpinner.setEnabled(isStackAvailable());
		nearbyFieldSpinner.addChangeListener(e -> {
			showPartsNearby.setSelected(true);
			plugin.justDisplayNearSlices(true, (int) nearbyFieldSpinner.getValue());
		});

		row2.add(nearbyFieldSpinner);
		row2.add(GuiUtils.leftAlignedLabel(" nearby Z-slices", isStackAvailable()));

		final JPanel row3 = new JPanel(new FlowLayout(FlowLayout.LEFT, 0, 0));
		onlyActiveCTposition = new JCheckBox(hotKeyLabel("3. Only paths from active channel/frame", "3"));
		row3.add(onlyActiveCTposition);
		onlyActiveCTposition.addItemListener(listener);

		final JPanel panel = new JPanel();
		panel.setLayout(new BoxLayout(panel, BoxLayout.Y_AXIS));
		panel.add(row1);
		panel.add(row2);
		panel.add(row3);
		return panel;
	}

	private JPanel colorOptionsPanel() {
		final JPanel colorOptionsPanel = new JPanel(new GridBagLayout());
		final GridBagConstraints cop_f = GuiUtils.defaultGbc();
		final JPanel colorButtonPanel = new JPanel(new GridLayout(1, 2));
		final ColorChooserButton colorChooser1 = new ColorChooserButton(plugin.selectedColor, "Selected");
		colorChooser1.setName("Color for Selected Paths");
		colorChooser1.addColorChangedListener(newColor -> plugin.setSelectedColor(newColor));
		final ColorChooserButton colorChooser2 = new ColorChooserButton(plugin.deselectedColor, "Deselected");
		colorChooser2.setName("Color for Deselected Paths");
		colorChooser2.addColorChangedListener(newColor -> plugin.setDeselectedColor(newColor));
		colorButtonPanel.add(colorChooser1);
		colorButtonPanel.add(colorChooser2);
		++cop_f.gridy;
		colorOptionsPanel.add(colorButtonPanel, cop_f);
		++cop_f.gridy;
		final JCheckBox jcheckbox = new JCheckBox("Enforce default colors (ignore color tags)");
		guiUtils.addTooltip(jcheckbox,
				"Whether default colors above should be used even when color tags have been applied in the Path Manager");
		jcheckbox.addActionListener(e -> {
			plugin.displayCustomPathColors = !jcheckbox.isSelected();
			// colorChooser1.setEnabled(!plugin.displayCustomPathColors);
			// colorChooser2.setEnabled(!plugin.displayCustomPathColors);
			plugin.updateTracingViewers(true);
		});
		colorOptionsPanel.add(jcheckbox, cop_f);

		return colorOptionsPanel;
	}

	private JPanel snappingPanel() {

		final JPanel tracingOptionsPanel = new JPanel(new FlowLayout(FlowLayout.LEADING, 0, 0));
		useSnapWindow = new JCheckBox(hotKeyLabel("Enable Snapping within: XY", "S"), plugin.snapCursor);
		guiUtils.addTooltip(useSnapWindow, "Whether the mouse pointer should snap to the brightest voxel "
				+ "searched within the specified neighborhood (in pixels). If Z=0 snapping occurs in 2D.");
		useSnapWindow.addItemListener(listener);
		tracingOptionsPanel.add(useSnapWindow);

		snapWindowXYsizeSpinner = GuiUtils.integerSpinner(plugin.cursorSnapWindowXY * 2,
				SNT.MIN_SNAP_CURSOR_WINDOW_XY, SNT.MAX_SNAP_CURSOR_WINDOW_XY * 2, 2);
		snapWindowXYsizeSpinner
				.addChangeListener(e -> plugin.cursorSnapWindowXY = (int) snapWindowXYsizeSpinner.getValue() / 2);
		tracingOptionsPanel.add(snapWindowXYsizeSpinner);

		final JLabel z_spinner_label = GuiUtils.leftAlignedLabel("  Z ", true);
		z_spinner_label.setBorder(new EmptyBorder(0, 2, 0, 0));
		tracingOptionsPanel.add(z_spinner_label);
		snapWindowZsizeSpinner = GuiUtils.integerSpinner(plugin.cursorSnapWindowZ * 2,
				SNT.MIN_SNAP_CURSOR_WINDOW_Z, SNT.MAX_SNAP_CURSOR_WINDOW_Z * 2, 2);
		snapWindowZsizeSpinner.setEnabled(isStackAvailable());
		snapWindowZsizeSpinner
				.addChangeListener(e -> plugin.cursorSnapWindowZ = (int) snapWindowZsizeSpinner.getValue() / 2);
		tracingOptionsPanel.add(snapWindowZsizeSpinner);
		// ensure same alignment of all other panels using defaultGbc
		final JPanel container = new JPanel(new GridBagLayout());
		container.add(tracingOptionsPanel, GuiUtils.defaultGbc());
		return container;
	}

	private JPanel aStarPanel() {
		aStarCheckBox = new JCheckBox("Enable ", plugin.isAstarEnabled());
		aStarCheckBox.addActionListener(e -> {
			boolean enable = aStarCheckBox.isSelected();
			if (!enable && askUserConfirmation
					&& !guiUtils.getConfirmation(
							"Disable computation of paths? All segmentation tasks will be disabled.",
							"Enable Manual Tracing?")) {
				aStarCheckBox.setSelected(true);
				return;
			}
			if (enable && !plugin.accessToValidImageData()) {
				aStarCheckBox.setSelected(false);
				noValidImageDataError();
				enable = false;
			} else if (enable && !plugin.inputImageLoaded()) {
				loadImagefromGUI(plugin.channel, plugin.frame);
			}
			plugin.enableAstar(enable);
		});

		searchAlgoChoice = new JComboBox<String>();
		searchAlgoChoice.addItem("A* search");
		searchAlgoChoice.addItem("Fast marching");
		searchAlgoChoice.addActionListener(event -> {
			// if user did not trigger the event ignore it
			if (!searchAlgoChoice.hasFocus())
				return;
			@SuppressWarnings("unchecked")
			final int idx = (int) ((JComboBox<String>) event.getSource()).getSelectedIndex();
			setFastMarchSearchEnabled(idx == 1);
		});

		final JPanel aStarPanel = new JPanel(new GridBagLayout());
		final GridBagConstraints gc = GuiUtils.defaultGbc();
		addSeparatorWithURL(aStarPanel, "Auto-tracing:", true, gc);
		++gc.gridy;

		final JPanel checkboxPanel = new JPanel(new FlowLayout(FlowLayout.LEADING, 0, 0));
		checkboxPanel.add(aStarCheckBox);
		checkboxPanel.add(searchAlgoChoice);
		checkboxPanel.add(GuiUtils.leftAlignedLabel(" algorithm", true));
		aStarPanel.add(checkboxPanel, gc);
		return aStarPanel;
	}

	private JPanel filteredImgActivatePanel() {
		final JPanel panel = new JPanel(new FlowLayout(FlowLayout.LEADING, 0, 0));
		secondaryImgActivateCheckbox = new JCheckBox(hotKeyLabel("Trace on Secondary Image", "I"));
		guiUtils.addTooltip(secondaryImgActivateCheckbox,
				"Whether auto-tracing should be computed on the secondary image");
		secondaryImgActivateCheckbox
				.addActionListener(e -> enableSecondaryImgTracing(secondaryImgActivateCheckbox.isSelected()));
		panel.add(secondaryImgActivateCheckbox);
		return panel;
	}

	private JPanel hessianPanel() {
		hessianPanel = new JPanel(new FlowLayout(FlowLayout.LEADING, 0, 0));
		preprocess = new JCheckBox();
		updateHessianPanel();
		preprocess.addActionListener(listener);
		final JPopupMenu optionsMenu = new JPopupMenu();
		final JButton optionsButton = optionsButton(optionsMenu);
		hessianPanel.add(optionsButton);
		final JMenuItem jmiVisual = new JMenuItem(GuiListener.EDIT_SIGMA_VISUALLY);
		jmiVisual.addActionListener(listener);
		optionsMenu.add(jmiVisual);
		JMenuItem jmiManual = new JMenuItem(GuiListener.EDIT_SIGMA_MANUALLY);
		jmiManual.addActionListener(listener);
		optionsMenu.add(jmiManual);
		optionsMenu.addSeparator();
		optionsMenu.add(hessianCompMenu("Cached Computations (Main Image)", "primary"));
		optionsMenu.add(hessianCompMenu("Cached Computations (Secondary Image)", "secondary"));
		hessianPanel = new JPanel(new BorderLayout());
		hessianPanel.add(preprocess, BorderLayout.CENTER);
		hessianPanel.add(optionsButton, BorderLayout.EAST);
		return hessianPanel;
	}

	private JMenu hessianCompMenu(final String title, final String type) {
		final JMenu menu = new JMenu(title);
		JMenuItem jmi = new JMenuItem("<HTML>Cache Now...");
		jmi.addActionListener(e -> {
			if ("secondary".equalsIgnoreCase(type) && !plugin.isSecondaryImageLoaded()) {
				noSecondaryImgAvailableError();
				return;
			}
			loadCachedDataImage(true, type, true, null);
		});
		menu.add(jmi);
		jmi = new JMenuItem("<HTML>Cache From Existing <i>Tubeness Image</i>...");
		jmi.addActionListener(e -> {
			if ("secondary".equalsIgnoreCase(type) && !plugin.isSecondaryImageLoaded()) {
				noSecondaryImgAvailableError();
				return;
			}
			final File file = openFile("Choose \"Tubeness\" Image...", ".tubes.tif");
			if (file != null) loadCachedDataImage(true, type, true, file);
		});
		menu.add(jmi);
		jmi = new JMenuItem("<HTML>Flush Cached Data...");
		jmi.addActionListener(e -> {
			if (okToFlushCachedTubeness(type))
				showStatus("Cached data for " + type + " image flushed", true);
		});
		menu.add(jmi);
		menu.addSeparator();
		menu.add(showTubenessImpMenuItem(type));
		return menu;
	}

	private JPanel hideWindowsPanel() {
		showOrHidePathList = new JButton("Show Path Manager");
		showOrHidePathList.addActionListener(listener);
		showOrHideFillList = new JButton("Show Fill Manager");
		showOrHideFillList.addActionListener(listener);
		final JPanel hideWindowsPanel = new JPanel(new GridBagLayout());
		final GridBagConstraints gdb = new GridBagConstraints();
		gdb.fill = GridBagConstraints.HORIZONTAL;
		gdb.weightx = 0.5;
		hideWindowsPanel.add(showOrHidePathList, gdb);
		gdb.gridx = 1;
		hideWindowsPanel.add(showOrHideFillList, gdb);
		return hideWindowsPanel;
	}

	private JPanel statusBar() {
		final JPanel statusBar = new JPanel();
		statusBar.setLayout(new BoxLayout(statusBar, BoxLayout.X_AXIS));
		statusBarText = GuiUtils.leftAlignedLabel("Ready to trace...", true);
		statusBarText.setBorder(BorderFactory.createEmptyBorder(0, MARGIN, MARGIN / 2, 0));
		statusBar.add(statusBarText);
		refreshStatus();
		return statusBar;
	}

	private void setFastMarchSearchEnabled(final boolean enable) {
		final boolean enbl = enable && isFastMarchSearchAvailable();
		plugin.tubularGeodesicsTracingEnabled = enbl;
		if (!enbl) {
			searchAlgoChoice.setSelectedIndex(0);
			if (plugin.tubularGeodesicsThread != null) {
				plugin.tubularGeodesicsThread.requestStop();
				plugin.tubularGeodesicsThread = null;
			}
		}
		refreshHessianPanelState();
	}

	private boolean isFastMarchSearchAvailable() {
		final boolean tgInstalled = Types.load("FijiITKInterface.TubularGeodesics") != null;
		final boolean tgAvailable = plugin.tubularGeodesicsTracingEnabled;
		if (!tgInstalled || !tgInstalled) {
			final StringBuilder msg = new StringBuilder(
					"Fast marching requires the <i>TubularGeodesics</i> plugin to be installed ")
							.append("and an <i>oof.tif</i> secondary image to be loaded. Currently, ");
			if (!tgInstalled && !tgAvailable) {
				msg.append("neither conditions are fullfilled.");
			} else if (!tgInstalled) {
				msg.append("the plugin is not installed.");
			} else {
				msg.append("the secondary image does not seem to be valid.");
			}
			guiUtils.error(msg.toString(), "Error", "https://imagej.net/SNT:_Tubular_Geodesics");
		}
		return tgInstalled && tgAvailable;
	}

	private void refreshStatus() {
		showStatus(null, false);
	}

	/**
	 * Updates the status bar.
	 *
	 * @param msg       the text to displayed. Set it to null (or empty String) to
	 *                  reset the status bar.
	 * @param temporary if true and {@code msg} is valid, text is displayed
	 *                  transiently for a couple of seconds
	 */
	public void showStatus(final String msg, final boolean temporary) {
		SwingUtilities.invokeLater(() -> {
			final boolean validMsg = !(msg == null || msg.isEmpty());
			if (validMsg && !temporary) {
				statusBarText.setText(msg);
				return;
			}

			final String defaultText;
			if (!plugin.accessToValidImageData()) {
				defaultText = "Image data unavailable...";
			} else {
				defaultText = "Tracing " + plugin.getImagePlus().getShortTitle() + ", C=" + plugin.channel + ", T="
						+ plugin.frame;
			}

			if (!validMsg) {
				statusBarText.setText(defaultText);
				return;
			}

			final Timer timer = new Timer(3000, e -> statusBarText.setText(defaultText));
			timer.setRepeats(false);
			timer.start();
			statusBarText.setText(msg);
		});
	}

	private JPanel getTab() {
		final JPanel tab = new JPanel();
		tab.setBorder(BorderFactory.createEmptyBorder(MARGIN * 2, MARGIN / 2, MARGIN / 2, MARGIN));
		tab.setLayout(new GridBagLayout());
		return tab;
	}

	protected void displayOnStarting() {
		SwingUtilities.invokeLater(() -> {
			if (plugin.prefs.isSaveWinLocations())
				arrangeDialogs();
			arrangeCanvases(false);
			resetState();
			pack();
			setVisible(true);
			{
				// Adjust fields that resize the dialog unless it is visible
				updateFilteredImageFileWidget();
			}
			pathAndFillManager.resetListeners(null, true); // update Path lists
			setPathListVisible(true, false);
			setFillListVisible(false);
			if (plugin.getImagePlus()!=null) plugin.getImagePlus().getWindow().toFront();
		});
	}

	private void setMultiplierForCachedTubenessFromUser(final String primarySecondaryChoice) {
		final HessianCaller hc = plugin.getHessianCaller(primarySecondaryChoice);
		final double defaultValue = hc.getDefaultMax();
		String promptMsg = "<HTML><body><div style='width:500;'>" //
				+ "Enter the maximum pixel intensity on the cached "//
				+ "<i>Tubeness</i> image beyond which the cost function for A* search "//
				+ "is minimized. The current default is "//
				+ SNTUtils.formatDouble(defaultValue, 1) + ".";
		if (plugin.secondaryData == null) {
			// min/max belong to plugin.cachedTubeness
			promptMsg += " The image min-max range is "//
					+ SNTUtils.formatDouble(plugin.stackMinSecondary, 1) + "-"//
					+ SNTUtils.formatDouble(plugin.stackMaxSecondary, 1) + ".";
		}
		final Double max = guiUtils.getDouble(promptMsg, "Hessian Settings (Cached Image)", defaultValue);
		if (max == null) {
			return; // user pressed cancel
		}
		if (Double.isNaN(max) || max < 0) {
			guiUtils.error("Maximum must be a positive number.", "Invalid Input");
			return;
		}
		hc.setSigmaAndMax(hc.getSigma(true), max);
	}

	private boolean okToFlushCachedTubeness(final String type) {
		final HessianCaller hc = plugin.getHessianCaller(type);
		if (hc == null || hc.cachedTubeness == null)
			return true;
		final boolean ok = hc.cachedTubeness != null && guiUtils.getConfirmation(
				"Hessian computations for the entire image currently exist. Discard such data?",
				"Discard Existing Computations?", "Yes. Discard Computations", "Cancel");
		if (ok)
			flushCachedTubeness(type);
		return ok;
	}

	private String getPrimarySecondaryImgChoice(final String promptMsg) {
		if (plugin.isTracingOnSecondaryImageAvailable()) {
			final String[] choices = new String[] { "Primary (Main)", "Secondary" };
			final String choice = guiUtils.getChoice(promptMsg, "Wich Image?", choices, choices[0]);
			secondaryImgActivateCheckbox.setSelected(choices[1].equals(choice));
			return choice;
		}
		return "primary";
	}

	private void setSigmaFromUser(final String primarySecondaryChoice) {
		final HessianCaller hc = plugin.getHessianCaller(primarySecondaryChoice);
		final JTextField sigmaField = new JTextField(SNTUtils.formatDouble(hc.getSigma(true), 5), 5);
		final JTextField maxField = new JTextField(SNTUtils.formatDouble(hc.getMax(), 1), 5);
		final Object[] contents = { "<html><b>Sigma</b><br>Enter the approximate radius of the structures you are<br>" //
				+ "tracing. The default is the average of voxel dimensions<br>" //
				+ "(anisotropic images) or twice the voxel size (isotropic),<br>" //
				+ "i.e., " + SNTUtils.formatDouble(hc.getDefaultSigma(), 3) //
				+ plugin.spacing_units + " for active image:", sigmaField, //
				"<html><br><b>Maximum</b><br>Enter the maximum pixel intensity on the <i>Tubeness</i><br>"
						+ "image beyond which the cost function for A* search<br>" + "is minimized (the default "
						+ "for current image is " + SNTUtils.formatDouble(hc.getDefaultMax(), 1) + "):",
				maxField, };
		final int result = JOptionPane.showConfirmDialog(this, contents, "Hessian Settings ("+ primarySecondaryChoice +" Image)",
				JOptionPane.OK_CANCEL_OPTION, JOptionPane.PLAIN_MESSAGE);
		if (result == JOptionPane.OK_OPTION) {
			final double sigma = GuiUtils.extractDouble(sigmaField);
			final double max = GuiUtils.extractDouble(maxField);
			if (Double.isNaN(sigma) || sigma <= 0 || Double.isNaN(max) || max <= 0) {
				guiUtils.error("Sigma and max must be positive numbers.", "Invalid Input");
				return;
			}
			preprocess.setSelected(false);
			hc.setSigmaAndMax(sigma, max);
			if (hc.hessian == null) hc.start();
		}
	}

	private void arrangeDialogs() {
		Point loc = plugin.prefs.getPathWindowLocation();
		if (loc != null)
			pmUI.setLocation(loc);
		loc = plugin.prefs.getFillWindowLocation();
		if (loc != null)
			fmUI.setLocation(loc);
		// final GraphicsDevice activeScreen =
		// getGraphicsConfiguration().getDevice();
		// final int screenWidth = activeScreen.getDisplayMode().getWidth();
		// final int screenHeight = activeScreen.getDisplayMode().getHeight();
		// final Rectangle bounds =
		// activeScreen.getDefaultConfiguration().getBounds();
		//
		// setLocation(bounds.x, bounds.y);
		// pw.setLocation(screenWidth - pw.getWidth(), bounds.y);
		// fw.setLocation(bounds.x + getWidth(), screenHeight - fw.getHeight());
	}

	private void arrangeCanvases(final boolean displayErrorOnFailure) {

		final Frame xy_window = (plugin.getImagePlus()==null) ? null : plugin.getImagePlus().getWindow();
		if (xy_window == null) {
			if (displayErrorOnFailure)
				guiUtils.error("XY view is not available");
			return;
		}
		final GraphicsConfiguration xy_config = xy_window.getGraphicsConfiguration();
		final GraphicsDevice xy_screen = xy_config.getDevice();
		final Rectangle xy_screen_bounds = xy_screen.getDefaultConfiguration().getBounds();

		// Center the main tracing canvas on the screen it was found
		final int x = (xy_screen_bounds.width / 2) - (xy_window.getWidth() / 2) + xy_screen_bounds.x;
		final int y = (xy_screen_bounds.height / 2) - (xy_window.getHeight() / 2) + xy_screen_bounds.y;
		xy_window.setLocation(x, y);

		final ImagePlus zy = plugin.getImagePlus(MultiDThreePanes.ZY_PLANE);
		if (zy != null && zy.getWindow() != null) {
			zy.getWindow().setLocation(x + xy_window.getWidth(), y);
			zy.getWindow().toFront();
		}
		final ImagePlus xz = plugin.getImagePlus(MultiDThreePanes.XZ_PLANE);
		if (xz != null && xz.getWindow() != null) {
			xz.getWindow().setLocation(x, y + xy_window.getHeight());
			xz.getWindow().toFront();
		}
		xy_window.toFront();
	}

	private void toggleWindowVisibility(final int pane, final JCheckBoxMenuItem mItem) {
		final ImagePlus imp = plugin.getImagePlus(pane);
		if (imp == null) {
			String msg;
			if (pane == MultiDThreePanes.XY_PLANE) {
				msg = "XY view is not available.";
			} else if (plugin.getSinglePane()) {
				msg = "View does not exist. To generate ZY/XZ " + "views run \"Display ZY/XZ views\".";
			} else {
				msg = "View is no longer accessible. " + "You can (re)build it using \"Rebuild ZY/XZ views\".";
			}
			guiUtils.error(msg);
			mItem.setSelected(false);
			return;
		}
		// NB: WindowManager list won't be notified
		imp.getWindow().setVisible(!mItem.isSelected());
	}

	private boolean noPathsError() {
		final boolean noPaths = pathAndFillManager.size() == 0;
		if (noPaths)
			guiUtils.error("There are no traced paths.");
		return noPaths;
	}

	private void setPathListVisible(final boolean makeVisible, final boolean toFront) {
		assert SwingUtilities.isEventDispatchThread();
		if (makeVisible) {
			pmUI.setVisible(true);
			if (toFront)
				pmUI.toFront();
			if (showOrHidePathList != null)
				showOrHidePathList.setText("  Hide Path Manager");
		} else {
			if (showOrHidePathList != null)
				showOrHidePathList.setText("Show Path Manager");
			pmUI.setVisible(false);
		}
	}

	private void togglePathListVisibility() {
		assert SwingUtilities.isEventDispatchThread();
		synchronized (pmUI) {
			setPathListVisible(!pmUI.isVisible(), true);
		}
	}

	protected void setFillListVisible(final boolean makeVisible) {
		assert SwingUtilities.isEventDispatchThread();
		if (makeVisible) {
			fmUI.setVisible(true);
			if (showOrHideFillList != null)
				showOrHideFillList.setText("  Hide Fill Manager");
			fmUI.toFront();
		} else {
			if (showOrHideFillList != null)
				showOrHideFillList.setText("Show Fill Manager");
			fmUI.setVisible(false);
		}
	}

	private void toggleFillListVisibility() {
		assert SwingUtilities.isEventDispatchThread();
		if (!plugin.accessToValidImageData()) {
			guiUtils.error("Paths can only be filled when valid image data is available.");
		} else {
			synchronized (fmUI) {
				setFillListVisible(!fmUI.isVisible());
			}
		}
	}

	protected void thresholdChanged(final double f) {
		fmUI.thresholdChanged(f);
	}

	protected boolean nearbySlices() {
		assert SwingUtilities.isEventDispatchThread();
		return showPartsNearby.isSelected();
	}

	private JMenu helpMenu() {
		final JMenu helpMenu = new JMenu("Help");
		final String URL = "https://imagej.net/SNT";
		JMenuItem mi = menuItemTriggeringURL("Main Documentation Page", URL);
		mi.setIcon(IconFactory.getMenuIcon(IconFactory.GLYPH.HOME));
		helpMenu.add(mi);
		helpMenu.addSeparator();

		mi = menuItemTriggeringURL("User Manual", URL + ":_Manual");
		mi.setIcon(IconFactory.getMenuIcon(IconFactory.GLYPH.BOOK_READER));
		helpMenu.add(mi);
		mi = menuItemTriggeringURL("Screencasts", URL + ":_Screencasts");
		mi.setIcon(IconFactory.getMenuIcon(IconFactory.GLYPH.VIDEO));
		helpMenu.add(mi);
		mi = menuItemTriggeringURL("Step-by-step Instructions", URL + ":_Step-By-Step_Instructions");
		mi.setIcon(IconFactory.getMenuIcon(IconFactory.GLYPH.FOOTPRINTS));
		helpMenu.add(mi);
		mi = menuItemTriggeringURL("Reconstruction Viewer", URL + ":_Reconstruction_Viewer");
		mi.setIcon(IconFactory.getMenuIcon(IconFactory.GLYPH.CUBE));
		helpMenu.add(mi);
		helpMenu.addSeparator();
		mi = menuItemTriggeringURL("List of Shortcuts", URL + ":_Key_Shortcuts");
		mi.setIcon(IconFactory.getMenuIcon(IconFactory.GLYPH.KEYBOARD));
		helpMenu.add(mi);
		helpMenu.addSeparator();

		mi = menuItemTriggeringURL("FAQs", URL + ":_FAQ");
		mi.setIcon(IconFactory.getMenuIcon(IconFactory.GLYPH.QUESTION));
		helpMenu.add(mi);
		mi = menuItemTriggeringURL("Ask a Question", "https://forum.image.sc/tags/snt");
		mi.setIcon(IconFactory.getMenuIcon(IconFactory.GLYPH.COMMENTS));
		helpMenu.add(mi);
		helpMenu.addSeparator();

		mi = menuItemTriggeringURL("Analysis", URL + ":_Analysis");
		mi.setIcon(IconFactory.getMenuIcon(IconFactory.GLYPH.CHART));
		helpMenu.add(mi);
		mi = menuItemTriggeringURL("Scripting", URL + ":_Scripting");
		mi.setIcon(IconFactory.getMenuIcon(IconFactory.GLYPH.CODE));
		helpMenu.add(mi);
		mi = menuItemTriggeringURL("Python Notebooks", URL + ":_Scripting#Python_Notebooks");
		mi.setIcon(IconFactory.getMenuIcon(IconFactory.GLYPH.SCROLL));
		helpMenu.add(mi);
		helpMenu.addSeparator();

		mi = menuItemTriggeringURL("Citing SNT", URL + ":_FAQ#citing");
		mi.setIcon(IconFactory.getMenuIcon(IconFactory.GLYPH.PEN));
		helpMenu.add(mi);
		return helpMenu;
	}

	private JMenuItem shollAnalysisHelpMenuItem() {
		final JMenuItem mi = new JMenuItem("Sholl Analysis...");
		mi.setIcon(IconFactory.getMenuIcon(IconFactory.GLYPH.BULLSEYE));
		mi.addActionListener(e -> {
			final Thread newThread = new Thread(() -> {
				if (noPathsError())
					return;
				final String modKey = "Alt+Shift";
				final String url1 = ShollUtils.URL + "#Analysis_of_Traced_Cells";
				final String url2 = "https://imagej.net/SNT:_Analysis#Sholl_Analysis";
				final StringBuilder sb = new StringBuilder();
				sb.append("<html>");
				sb.append("<div WIDTH=500>");
				sb.append("To initiate <a href='").append(ShollUtils.URL).append("'>Sholl Analysis</a>, ");
				sb.append("you must select a focal point. You can do it coarsely by ");
				sb.append("right-clicking near a node and choosing <i>Sholl Analysis at Nearest ");
				sb.append("Node</i> from the contextual menu (Shortcut: \"").append(modKey).append("+A\").");
				sb.append("<p>Alternatively, for precise positioning of the center of analysis:</p>");
				sb.append("<ol>");
				sb.append("<li>Mouse over the path of interest. Press \"G\" to activate it</li>");
				sb.append("<li>Press \"").append(modKey).append("\" to select a node along the path</li>");
				sb.append("<li>Press \"").append(modKey).append("+A\" to start analysis</li>");
				sb.append("</ol>");
				sb.append("A walkthrough of this procedure is <a href='").append(url2)
						.append("'>available online</a>. ");
				sb.append("For batch processing, run <a href='").append(url1)
						.append("'>Analyze>Sholl>Sholl Analysis (From Tracings)...</a>. ");
				GuiUtils.showHTMLDialog(sb.toString(), "Sholl Analysis How-to");
			});
			newThread.start();
		});
		return mi;
	}

	protected static JMenuItem menuItemTriggeringURL(final String label, final String URL) {
		final JMenuItem mi = new JMenuItem(label);
		mi.addActionListener(e -> IJ.runPlugIn("ij.plugin.BrowserLauncher", URL));
		return mi;
	}

	protected void updateFilteredImageFileWidget() {
		if (secondaryImgPathField == null) return;
		final File file = plugin.getFilteredImageFile();
		if (file != null) {
			secondaryImgPathField.setText(file.getAbsolutePath()); 
		} else if (plugin.isSecondaryImageLoaded()) {
			secondaryImgPathField.setText("Cached image"); 
		} else {
			secondaryImgPathField.setText(""); 
		}
		if (plugin.isSecondaryImageLoaded())
			secondaryImgLoadFlushMenuItem.setText("Flush Cached Image...");
		updateFilteredFileField();
	}

	/**
	 * Gets the Path Manager dialog.
	 *
	 * @return the {@link PathManagerUI} associated with this UI
	 */
	public PathManagerUI getPathManager() {
		return pmUI;
	}

	/**
	 * Gets the Fill Manager dialog.
	 *
	 * @return the {@link FillManagerUI} associated with this UI
	 */
	public FillManagerUI getFillManager() {
		return fmUI;
	}

	/**
	 * Gets the Reconstruction Viewer.
	 *
	 * @param initializeIfNull it true, initializes the Viewer if it has not yet
	 *                         been initialized
	 * @return the reconstruction viewer
	 */
	public Viewer3D getReconstructionViewer(final boolean initializeIfNull) {
		if (initializeIfNull && recViewer == null) {
			recViewer = new SNTViewer3D();
			recViewer.show();
			setReconstructionViewer(recViewer);
		}
		return recViewer;
	}

	public void setReconstructionViewer(final Viewer3D recViewer) {
		this.recViewer = recViewer;
		openRecViewer.setEnabled(recViewer == null);
	}

	protected void reset() {
		abortCurrentOperation();
		resetState();
		showStatus("Resetting", true);
	}

	protected void inputImageChanged() {
		final ImagePlus imp = plugin.getImagePlus();
		showPartsNearby.setEnabled(imp != null && !plugin.is2D());
		nearbyFieldSpinner.setEnabled(imp != null && !plugin.is2D());
		final JPanel newSourcePanel = sourcePanel(imp);
		final GridBagLayout layout = (GridBagLayout) newSourcePanel.getLayout();
		for (int i = 0; i < sourcePanel.getComponentCount(); i++) {
			sourcePanel.remove(i);
			final Component component = newSourcePanel.getComponent(i);
			sourcePanel.add(component, layout.getConstraints(component));
		}
		revalidate();
		repaint();
		final boolean validImage = plugin.accessToValidImageData();
		plugin.enableAstar(validImage);
		plugin.enableSnapCursor(validImage);
		resetState();
		arrangeCanvases(false);
	}

	protected void abortCurrentOperation() {// FIXME: MOVE TO SNT?
		switch (currentState) {
		case (SEARCHING):
			updateStatusText("Cancelling path search...", true);
			plugin.cancelSearch(false);
			break;
		case (CACHING_DATA):
			updateStatusText("Unloading cached data", true);
			break;
		case (RUNNING_CMD):
			updateStatusText("Requesting command cancellation", true);
			break;
		case (CALCULATING_GAUSSIAN_I):
		case (CALCULATING_GAUSSIAN_II):
			updateStatusText("Cancelling Gaussian generation...", true);
			plugin.cancelGaussian();
			break;
		case (WAITING_FOR_SIGMA_POINT_I):
		case (WAITING_FOR_SIGMA_POINT_II):
			if (sigmaPalette != null) sigmaPalette.dismiss();
			showStatus("Sigma adjustment cancelled...", true);
			break;
		case (PARTIAL_PATH):
			showStatus("Last temporary path cancelled...", true);
			plugin.cancelTemporary();
			if (plugin.currentPath != null)
				plugin.cancelPath();
			break;
		case (QUERY_KEEP):
			showStatus("Last segment cancelled...", true);
			if (plugin.temporaryPath != null)
				plugin.cancelTemporary();
			plugin.cancelPath();
			break;
		case (FILLING_PATHS):
			showStatus("Filling out cancelled...", true);
			plugin.discardFill(); // will change UI state
			return;
		case (FITTING_PATHS):
			showStatus("Fitting cancelled...", true);
			pmUI.cancelFit(true); // will change UI state
			return;
		case (SNT_PAUSED):
			showStatus("SNT is now active...", true);
			if (plugin.getImagePlus() != null)
				plugin.getImagePlus().unlock();
			plugin.pause(false); // will change UI state
			return;
		case (TRACING_PAUSED):
			if (!plugin.accessToValidImageData()) {
				showStatus("All tasks terminated", true);
				return;
			}
			showStatus("Tracing is now active...", true);
			plugin.pauseTracing(false, false); // will change UI state
			return;
		case (EDITING):
			showStatus("Exited from 'Edit Mode'...", true);
			plugin.enableEditMode(false); // will change UI state
			return;
		case (WAITING_FOR_SIGMA_CHOICE):
			showStatus("Close the sigma palette to abort sigma input...", true);
			return; // do nothing: Currently we have no control over the sigma
					// palette window
		case (WAITING_TO_START_PATH):
			// If user is aborting something in this state, something
			// went awry!?. Try to abort all possible lingering tasks
			pmUI.cancelFit(true);
			plugin.cancelSearch(true);
			plugin.cancelGaussian();
			plugin.discardFill();
			if (plugin.currentPath != null)
				plugin.cancelPath();
			if (plugin.temporaryPath != null)
				plugin.cancelTemporary();
			showStatus("All tasks terminated", true);
			return;
		default:
			break;
		}
		if (activeWorker != null && !activeWorker.isDone()) activeWorker.kill();
		changeState(WAITING_TO_START_PATH);
	}

	protected void launchSigmaPaletteAround(final int x, final int y) {

		final int either_side = 40;
		final int z = plugin.getImagePlus().getZ() - 1;
		int x_min = x - either_side;
		int x_max = x + either_side;
		int y_min = y - either_side;
		int y_max = y + either_side;
		int z_min = z - either_side;
		int z_max = z + either_side;

		final int originalWidth = plugin.getImagePlus().getWidth();
		final int originalHeight = plugin.getImagePlus().getHeight();
		final int originalDepth = plugin.getImagePlus().getNSlices();

		if (x_min < 0) x_min = 0;
		if (y_min < 0) y_min = 0;
		if (z_min < 0) z_min = 0;
		if (x_max >= originalWidth) x_max = originalWidth - 1;
		if (y_max >= originalHeight) y_max = originalHeight - 1;
		if (z_max >= originalDepth) z_max = originalDepth - 1;

		final double[] sigmas = new double[9];
		for (int i = 0; i < sigmas.length; ++i) {
			sigmas[i] = ((i + 1) * plugin.getMinimumSeparation()) / 2;
		}

		sigmaPalette = new SigmaPalette(plugin,
				plugin.getHessianCaller((getState() == WAITING_FOR_SIGMA_POINT_II) ? "secondary" : "primary"));
		sigmaPalette.makePalette(x_min, x_max, y_min, y_max, z_min, z_max, sigmas, 3, 3, z);
		updateStatusText("Adjusting \u03C3 and max visually...");
	}

	private String getState(final int state) {
		switch (state) {
		case READY:
			return "READY";
		case PARTIAL_PATH:
			return "PARTIAL_PATH";
		case SEARCHING:
			return "SEARCHING";
		case QUERY_KEEP:
			return "QUERY_KEEP";
		case CACHING_DATA:
			return "CACHING_DATA";
		case RUNNING_CMD:
			return "RUNNING_CMD";
		case FILLING_PATHS:
			return "FILLING_PATHS";
		case CALCULATING_GAUSSIAN_I:
			return "CALCULATING_GAUSSIAN_I";
		case CALCULATING_GAUSSIAN_II:
			return "CALCULATING_GAUSSIAN_II";
		case WAITING_FOR_SIGMA_POINT_I:
			return "WAITING_FOR_SIGMA_POINT_I";
		case WAITING_FOR_SIGMA_POINT_II:
			return "WAITING_FOR_SIGMA_POINT_II";
		case WAITING_FOR_SIGMA_CHOICE:
			return "WAITING_FOR_SIGMA_CHOICE";
		case SAVING:
			return "SAVING";
		case LOADING:
			return "LOADING";
		case FITTING_PATHS:
			return "FITTING_PATHS";
		case EDITING:
			return "EDITING_MODE";
		case SNT_PAUSED:
			return "PAUSED";
		case TRACING_PAUSED:
			return "ANALYSIS_MODE";
		default:
			return "UNKNOWN";
		}
	}

	protected void togglePathsChoice() {
		assert SwingUtilities.isEventDispatchThread();
		showPathsSelected.setSelected(!showPathsSelected.isSelected());
	}

	protected void enableSecondaryImgTracing(final boolean enable) {
		if (plugin.isTracingOnSecondaryImageAvailable()) {
			plugin.doSearchOnSecondaryData = enable;
			secondaryImgActivateCheckbox.setSelected(enable);
			if (preprocess.isSelected()) updateHessianPanel();
		} else if (enable) {
			if (!plugin.accessToValidImageData()) {
				noValidImageDataError();
			} else {
				noSecondaryImgAvailableError();
			}
			secondaryImgActivateCheckbox.setSelected(false);
		}
		//refreshHessianPanelState();
	}

	private void refreshHessianPanelState() {
		GuiUtils.enableComponents(hessianPanel,
				!plugin.doSearchOnSecondaryData && !plugin.tubularGeodesicsTracingEnabled);
	}

	private void noSecondaryImgAvailableError() {
		guiUtils.error("No secondary image has been loaded. Please load it first.", "Secondary Image Unavailable");
		secondaryImgOverlayCheckbox.setSelected(false);
		secondaryImgActivateCheckbox.setSelected(false);
		plugin.doSearchOnSecondaryData = false;
		updateFilteredFileField();
	}

	protected void toggleFilteredImgTracing() {
		assert SwingUtilities.isEventDispatchThread();
		// Do nothing if we are not allowed to enable FilteredImgTracing
		if (!secondaryImgActivateCheckbox.isEnabled()) {
			showStatus("Ignored: Secondary imaged not available", true);
			return;
		}
		enableSecondaryImgTracing(!secondaryImgActivateCheckbox.isSelected());
	}

	protected void toggleHessian() {
		assert SwingUtilities.isEventDispatchThread();
		if (preprocess.isEnabled()) enableHessian(!preprocess.isSelected());
	}

	protected void enableHessian(final boolean enable) {
		final HessianCaller hc = plugin.getHessianCaller((plugin.isTracingOnSecondaryImageActive()) ? "secondary" : "primary");
		enableHessian(hc, enable);
	}

	protected void enableHessian(final HessianCaller hc, final boolean enable) {
		plugin.enableHessian(enable);
		preprocess.setSelected(enable); // will not trigger ActionEvent
		if (secondaryImgActivateCheckbox.isSelected()) updateHessianPanel(hc);
		showStatus("Hessian " + ((enable) ? "enabled" : "disabled"), true);
	}

	/** Should only be called by {@link SNT#enableAstar(boolean)} */
	protected void enableAStarGUI(final boolean enable) {
		SwingUtilities.invokeLater(() -> {
			aStarCheckBox.setSelected(enable);
			setEnableAutoTracingComponents(enable, true);
			showStatus("A* " + ((enable) ? "enabled" : "disabled"), true);
		});
	}

	protected void togglePartsChoice() {
		assert SwingUtilities.isEventDispatchThread();
		showPartsNearby.setSelected(!showPartsNearby.isSelected());
	}

	protected void toggleChannelAndFrameChoice() {
		assert SwingUtilities.isEventDispatchThread();
		onlyActiveCTposition.setSelected(!onlyActiveCTposition.isSelected());
	}

	private String hotKeyLabel(final String text, final String key) {
		final String label = text.replaceFirst(key, "<u><b>" + key + "</b></u>");
		return (text.startsWith("<HTML>")) ? label : "<HTML>" + label;
	}

	protected void noValidImageDataError() {
		guiUtils.error("This option requires valid image data to be loaded.");
	}

	private boolean userPreferstoRunWizard(final String noButtonLabel) {
		if (askUserConfirmation && sigmaPalette == null && guiUtils.getConfirmation(//
				"You have not yet previewed Hessian parameters. It is recommended that you do so "
				+ "at least once to ensure A* is properly tuned. Would you like to adjust them now "
				+ "by clicking on a representative region of the image?",
				"Adjust Hessian Visually?", "Yes. Adjust Visually...", noButtonLabel)) {
			final String choice = getPrimarySecondaryImgChoice("Adjust settings for wich image?");
			if (choice == null) return false;
			changeState(("secondary".equalsIgnoreCase(choice)) ? WAITING_FOR_SIGMA_POINT_II : WAITING_FOR_SIGMA_POINT_I);
			return true;
		}
		return false;
	}

	public void setOpenSciViewButtonEnabled(boolean b) {
		if( openSciView != null ) openSciView.setEnabled(b);
	}

	private class GuiListener
			implements ActionListener, ItemListener, ImageListener {

		private final static String EDIT_SIGMA_MANUALLY = "Adjust Settings Manually...";
		private final static String EDIT_SIGMA_VISUALLY = "Adjust Settings Visually...";

		public GuiListener() {
			ImagePlus.addImageListener(this);
		}

		/* ImageListener */
		@Override
		public void imageClosed(final ImagePlus imp) {
			if (imp != plugin.getImagePlus())
				return;
			if (plugin.accessToValidImageData()) {
				plugin.pauseTracing(true, false);
			} else {
				updateRebuildCanvasButton();
			}
		}

		/*
		 * (non-Javadoc)
		 * 
		 * @see ij.ImageListener#imageOpened(ij.ImagePlus)
		 */
		@Override
		public void imageOpened(final ImagePlus imp) {
		}

		/*
		 * (non-Javadoc)
		 * 
		 * @see ij.ImageListener#imageUpdated(ij.ImagePlus)
		 */
		@Override
		public void imageUpdated(final ImagePlus imp) {
		}

		/*
		 * (non-Javadoc)
		 * 
		 * @see java.awt.event.ItemListener#itemStateChanged(java.awt.event.ItemEvent)
		 */
		@Override
		public void itemStateChanged(final ItemEvent e) {
			assert SwingUtilities.isEventDispatchThread();

			final Object source = e.getSource();

			if (source == showPartsNearby) {
				plugin.justDisplayNearSlices(showPartsNearby.isSelected(), (int) nearbyFieldSpinner.getValue());
			} else if (source == useSnapWindow) {
				plugin.enableSnapCursor(useSnapWindow.isSelected());
			} else if (source == showPathsSelected) {
				plugin.setShowOnlySelectedPaths(showPathsSelected.isSelected());
			} else if (source == onlyActiveCTposition) {
				plugin.setShowOnlyActiveCTposPaths(onlyActiveCTposition.isSelected(), true);
			}
		}

		/*
		 * (non-Javadoc)
		 * 
		 * @see
		 * java.awt.event.ActionListener#actionPerformed(java.awt.event.ActionEvent)
		 */
		@Override
		public void actionPerformed(final ActionEvent e) {
			assert SwingUtilities.isEventDispatchThread();

			final Object source = e.getSource();

			if (source == preprocess) {
				final boolean activate = preprocess.isSelected();
				if (activate && userPreferstoRunWizard("No. Use Existing Values")) return;
				enableHessian(activate);
			} else if (source == saveMenuItem && !noPathsError()) {

				final File saveFile = saveFile("Save Traces As...", null, ".traces");
				if (saveFile != null) saveToXML(saveFile);

			} else if (source == loadTracesMenuItem) {

				new ImportAction(ImportAction.TRACES, null).run();

			} else if (source == loadSWCMenuItem) {

				new ImportAction(ImportAction.SWC, null).run();

			} else if (source == exportAllSWCMenuItem && !noPathsError()) {

				if (pathAndFillManager.usingNonPhysicalUnits() && !guiUtils.getConfirmation(
						"These tracings were obtained from a spatially uncalibrated "
								+ "image but the SWC specification assumes all coordinates to be " + "in "
								+ GuiUtils.micrometer() + ". Do you really want to proceed " + "with the SWC export?",
						"Warning"))
					return;

				final File saveFile = saveFile("Export All Paths as SWC...", null, ".swc");
				if (saveFile == null)
					return; // user pressed cancel
				saveAllPathsToSwc(saveFile.getAbsolutePath());
			} else if (source == exportCSVMenuItem && !noPathsError()) {

				final File saveFile = saveFile("Export All Paths as CSV...", null, ".csv");
				if (saveFile == null)
					return; // user pressed cancel
				if (saveFile.exists()) {
					if (!guiUtils.getConfirmation("The file " + saveFile.getAbsolutePath() + " already exists.\n"
							+ "Do you want to replace it?", "Override CSV file?"))
						return;
				}
				final String savePath = saveFile.getAbsolutePath();
				showStatus("Exporting as CSV to " + savePath, false);

				final int preExportingState = currentState;
				changeState(SAVING);
				// Export here...
				try {
					pathAndFillManager.exportToCSV(saveFile);
				} catch (final IOException ioe) {
					showStatus("Exporting failed.", true);
					guiUtils.error("Writing traces to '" + savePath + "' failed. See Console for details.");
					changeState(preExportingState);
					ioe.printStackTrace();
					return;
				}
				showStatus("Export complete.", true);
				changeState(preExportingState);

			} else if (source == measureMenuItem && !noPathsError()) {
				final Tree tree = new Tree(pathAndFillManager.getPathsFiltered());
				tree.setLabel("All Paths");
				final TreeAnalyzer ta = new TreeAnalyzer(tree);
				ta.setContext(plugin.getContext());
				ta.setTable(pmUI.getTable(), PathManagerUI.TABLE_TITLE);
				ta.run();
				return;
			} else if (source == strahlerMenuItem && !noPathsError()) {
				final StrahlerCmd sa = new StrahlerCmd(new Tree(pathAndFillManager.getPathsFiltered()));
				sa.setContext(plugin.getContext());
				sa.setTable(new DefaultGenericTable(), "SNT: Horton-Strahler Analysis (All Paths)");
				sa.run();
				return;
			} else if (source == plotMenuItem && !noPathsError()) {
				final Map<String, Object> input = new HashMap<>();
				final Tree tree = new Tree(pathAndFillManager.getPathsFiltered());
				tree.setLabel("SNT Plotter");
				input.put("tree", tree);
				final CommandService cmdService = plugin.getContext().getService(CommandService.class);
				cmdService.run(PlotterCmd.class, true, input);
				return;
			} else if (source == loadLabelsMenuItem) {

				final File openFile = openFile("Select Labels File...", ".labels");
				if (openFile != null) { // null if user pressed cancel;
					plugin.loadLabelsFile(openFile.getAbsolutePath());
					return;
				}

			} else if (source == keepSegment) {

				plugin.confirmTemporary();

			} else if (source == junkSegment) {

				plugin.cancelTemporary();

			} else if (source == completePath) {

				plugin.finishedPath();

			} else if (source == quitMenuItem) {

				exitRequested();

			} else if (source == showOrHidePathList) {

				togglePathListVisibility();

			} else if (source == showOrHideFillList) {

				toggleFillListVisibility();

			} else if (e.getActionCommand().equals(EDIT_SIGMA_MANUALLY)) {

				if (userPreferstoRunWizard("No. Adjust Manually...")) return;
				final String choice = getPrimarySecondaryImgChoice("Adjust settings for wich image?");
				if (choice == null) return;
				final HessianCaller hc = plugin.getHessianCaller(choice);
				if (hc.cachedTubeness == null) {
					setSigmaFromUser(choice);
				} else if (hc.getMultiplier() == -1) {
					// An image has been loaded and sigma is not known
					setMultiplierForCachedTubenessFromUser(choice);
				} else if (okToFlushCachedTubeness(choice)) {
					setSigmaFromUser(choice);
				}

			} else if (e.getActionCommand().equals(EDIT_SIGMA_VISUALLY)) {
				final String choice = getPrimarySecondaryImgChoice("Adjust settings for wich image?");
				if (choice == null) return;
				if (okToFlushCachedTubeness(choice)) {
					changeState(("secondary".equalsIgnoreCase(choice)) ? WAITING_FOR_SIGMA_POINT_II
							: WAITING_FOR_SIGMA_POINT_I);
					plugin.setCanvasLabelAllPanes("Choosing Sigma");
				}
			}

		}

	}

	/** Dynamic commands don't work well with CmdRunner. Use this class instead to run them */
	private class DynamicCmdRunner {

		private final Class<? extends Command> cmd;
		private final int preRunState;
		private final boolean run;
		private HashMap<String, Object> inputs;
		private boolean rebuildCanvas;

		public DynamicCmdRunner(final Class<? extends Command> cmd, final HashMap<String, Object> inputs,
				final int uiStateduringRun) {
			this(cmd, inputs, uiStateduringRun, false);
		}

		public DynamicCmdRunner(final Class<? extends Command> cmd, final HashMap<String, Object> inputs,
				final int uiStateduringRun, final boolean rebuildCanvas) {
			assert SwingUtilities.isEventDispatchThread();
			this.cmd = cmd;
			this.preRunState = getState();
			this.inputs = inputs;
			this.rebuildCanvas = rebuildCanvas;
			run = initialize();
			if (run && preRunState != uiStateduringRun)
				changeState(uiStateduringRun);
		}
	
		private boolean initialize() {
			if (preRunState == SNTUI.EDITING) {
				guiUtils.error(
						"Please finish editing " + plugin.getEditingPath().getName() + " before running this command.");
				return false;
			}
			final boolean rebuild = rebuildCanvas && plugin.accessToValidImageData() && 
					guiUtils.getConfirmation("<HTML><div WIDTH=500>" //
					+ "Coordinates of external reconstructions <i>may</i> fall outside the boundaries " //
					+ "of current image. Would you like to close active image and use a display canvas " //
					+ "with computed dimensions containing all the nodes of the imported file?", //
					"Change to Display Canvas?", "Yes. Use Display Canvas", "No. Use Current Image");
			if (rebuild) {
				plugin.getImagePlus().close();
				if (plugin.getImagePlus() != null) {
					// user canceled the "save changes" dialog
					return false;
				}
				plugin.closeAndResetAllPanes();
				plugin.tracingHalted = true;
			}
			return true;
		}

		public void run() {
			if (!run) return;
			try {
				SNTUtils.log("Running "+ cmd.getName());
				final CommandService cmdService = plugin.getContext().getService(CommandService.class);
				cmdService.run(cmd, true, inputs);
			} catch (final OutOfMemoryError e) {
				e.printStackTrace();
				guiUtils.error("It seems there is not enough memory comple command. See Console for details.");
			} finally {
				if (preRunState != getState())
					changeState(preRunState);
			}
		}

	}

	private class CmdRunner extends ActiveWorker {

		private final Class<? extends Command> cmd;
		private final int preRunState;
		private final boolean run;
		private HashMap<String, Object> inputs;

		// Cmd that does not require rebuilding canvas(es) nor changing UI state
		public CmdRunner(final Class<? extends Command> cmd) {
			this(cmd, null, SNTUI.this.getState());
		}

		public CmdRunner(final Class<? extends Command> cmd, final HashMap<String, Object> inputs,
				final int uiStateduringRun) {
			assert SwingUtilities.isEventDispatchThread();
			this.cmd = cmd;
			this.preRunState = SNTUI.this.getState();
			this.inputs = inputs;
			run = initialize();
			if (run && preRunState != uiStateduringRun)
				changeState(uiStateduringRun);
			activeWorker = this;
		}

		private boolean initialize() {
			if (preRunState == SNTUI.EDITING) {
				guiUtils.error(
						"Please finish editing " + plugin.getEditingPath().getName() + " before running this command.");
				return false;
			}
			return true;
		}

		@Override
		public String doInBackground() {
			if (!run) {
				publish("Please finish ongoing task...");
				return "";
			}
			try {
				SNTUtils.log("Running "+ cmd.getName());
				final CommandService cmdService = plugin.getContext().getService(CommandService.class);
				final CommandModule cmdModule = cmdService.run(cmd, true, inputs).get();
				return (cmdModule.isCanceled()) ? cmdModule.getCancelReason() : "Command completed";
			} catch (final NullPointerException | IllegalArgumentException | CancellationException | InterruptedException | ExecutionException e2) {
				// NB: A NPE seems to happen if command is DynamicCommand
				e2.printStackTrace();
				return "Unfortunately an error occured. See console for details.";
			}
		}

		@Override
		protected void process(final List<Object> chunks) {
			final String msg = (String) chunks.get(0);
			guiUtils.error(msg);
		}
	
		@Override
		protected void done() {
			showStatus("Command terminated...", false);
			if (run && preRunState != SNTUI.this.getState())
				changeState(preRunState);
		}
	}

	private class SNTViewer3D extends Viewer3D {
		private SNTViewer3D() {
			super(SNTUI.this.plugin);
		}
	}

	private class ActiveWorker extends SwingWorker<Object, Object> {

		@Override
		protected Object doInBackground() throws Exception {
			return null;
		}

		public boolean kill() {
			return cancel(true);
		}
	}

	private void addFileDrop(final Component component, final GuiUtils guiUtils) {
		new FileDrop(component, new FileDrop.Listener() {

			@Override
			public void filesDropped(final File[] files) {
				if (files.length == 0) { // Is this even possible?
					guiUtils.error("Dropped file(s) not recognized.");
					return;
				}
				if (files.length > 1) {
					guiUtils.error("Ony a single file (or directory) can be imported using drag-and-drop.");
					return;
				}
				final int type = getType(files[0]);
				if (type == -1) {
					guiUtils.error(files[0].getName() + " cannot be imported using drag-and-drop.");
					return;
				}
				new ImportAction(type, files[0]).run();
			}

			private int getType(final File file) {
				if (file.isDirectory()) return ImportAction.SWC_DIR;
				final String filename = file.getName().toLowerCase();
				if (filename.endsWith(".traces")) return ImportAction.TRACES;
				if (filename.endsWith("swc")) return ImportAction.SWC;
				if (filename.endsWith(".json")) return ImportAction.JSON;
				if (filename.endsWith(".tif") || filename.endsWith(".tiff")) return ImportAction.IMAGE;
				return -1;
			}
		});
	}

	protected boolean saveToXML(final File file) {
		showStatus("Saving traces to " + file.getAbsolutePath(), false);

		final int preSavingState = currentState;
		changeState(SAVING);
		try {
			pathAndFillManager.writeXML(file.getAbsolutePath(), plugin.getPrefs().isSaveCompressedTraces());
		} catch (final IOException ioe) {
			showStatus("Saving failed.", true);
			guiUtils.error(
					"Writing traces to '" + file.getAbsolutePath() + "' failed. See Console for details.");
			changeState(preSavingState);
			ioe.printStackTrace();
			return false;
		}
		changeState(preSavingState);
		showStatus("Saving completed.", true);

		plugin.unsavedPaths = false;
		return true;
	}

	protected boolean saveAllPathsToSwc(final String filePath) {
		final Path[] primaryPaths = pathAndFillManager.getPathsStructured();
		final int n = primaryPaths.length;
		final String prefix = SNTUtils.stripExtension(filePath);
		final StringBuilder errorMessage = new StringBuilder();
		for (int i = 0; i < n; ++i) {
			final File swcFile = pathAndFillManager.getSWCFileForIndex(prefix, i);
			if (swcFile.exists())
				errorMessage.append(swcFile.getAbsolutePath()).append("<br>");
		}
		if (errorMessage.length() > 0) {
			errorMessage.insert(0, "The following files would be overwritten:<br>");
			errorMessage.append("<b>Overwrite these files?</b>");
			if (!guiUtils.getConfirmation(errorMessage.toString(), "Overwrite SWC files?"))
				return false;
		}
		SNTUtils.log("Exporting paths... " + prefix);
		final boolean success = pathAndFillManager.exportAllPathsAsSWC(primaryPaths, prefix);
		plugin.unsavedPaths = !success;
		return success;
	}

	private class ImportAction {

		private static final int TRACES = 0;
		private static final int SWC = 1;
		private static final int SWC_DIR = 2;
		private static final int JSON = 3;
		private static final int IMAGE = 4;

		private final int type;
		private File file;

		private ImportAction(final int type, final File file) {
			this.type = type;
			this.file = file;
		}

		private void run() {
			if (getState() != READY && getState() != TRACING_PAUSED) {
				guiUtils.blinkingError(statusText, "Please exit current state before importing file(s).");
				return;
			}
			if (!proceed()) return;
			final HashMap<String, Object> inputs = new HashMap<>();
			switch (type) {
			case IMAGE:
				if (file != null) inputs.put("file", file);
				(new DynamicCmdRunner(OpenDatasetCmd.class, inputs, LOADING)).run();
				return;
			case JSON:
				if (file != null) inputs.put("file", file);
				(new DynamicCmdRunner(JSONImporterCmd.class, inputs, LOADING, true)).run();
				return;
			case SWC_DIR:
				if (file != null) inputs.put("dir", file);
				(new DynamicCmdRunner(MultiSWCImporterCmd.class, inputs, LOADING, true)).run();
				return;
			case TRACES:
			case SWC:
				final int preLoadingState = currentState;
				changeState(LOADING);
				if (type == SWC) {
					plugin.loadSWCFile(file);
				} else {
					plugin.loadTracesFile(file);
				}
				changeState(preLoadingState);
				return;
			default:
				throw new IllegalArgumentException("Unknown action");
			}
		}

		private boolean proceed() {
			return !plugin.isChangesUnsaved() || (plugin.isChangesUnsaved() && plugin.accessToValidImageData()
					&& guiUtils.getConfirmation("There are unsaved paths. Do you really want to load new data?",
							"Proceed with Import?"));
		}
	}

}<|MERGE_RESOLUTION|>--- conflicted
+++ resolved
@@ -1626,13 +1626,9 @@
 			if( sciView != null && openingSciView ) {
 				openingSciView = false;
 			}
-<<<<<<< HEAD
-			if (!openingSciView && sciView == null) {
-=======
 
 			if (!openingSciView && (sciView == null || sciView.isClosed())) {
 
->>>>>>> d86b8bc5
 				openingSciView = true;
 				sciViewSNT = new SciViewSNT();
 				final CmdRunner cmdRunner = (new CmdRunner(sc.fiji.snt.gui.cmds.OpenSciViewCmd.class));
