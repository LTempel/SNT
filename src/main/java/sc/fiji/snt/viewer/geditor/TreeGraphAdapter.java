/*-
 * #%L
 * Fiji distribution of ImageJ for the life sciences.
 * %%
 * Copyright (C) 2010 - 2019 Fiji developers.
 * %%
 * This program is free software: you can redistribute it and/or modify
 * it under the terms of the GNU General Public License as
 * published by the Free Software Foundation, either version 3 of the
 * License, or (at your option) any later version.
 * 
 * This program is distributed in the hope that it will be useful,
 * but WITHOUT ANY WARRANTY; without even the implied warranty of
 * MERCHANTABILITY or FITNESS FOR A PARTICULAR PURPOSE.  See the
 * GNU General Public License for more details.
 * 
 * You should have received a copy of the GNU General Public
 * License along with this program.  If not, see
 * <http://www.gnu.org/licenses/gpl-3.0.html>.
 * #L%
 */

package sc.fiji.snt.viewer.geditor;

import java.util.Map;

import org.scijava.util.ColorRGB;

import com.mxgraph.model.mxCell;
import com.mxgraph.util.mxConstants;

import sc.fiji.snt.analysis.graph.DirectedWeightedGraph;
import sc.fiji.snt.analysis.graph.SWCWeightedEdge;
import sc.fiji.snt.annotation.BrainAnnotation;
import sc.fiji.snt.util.SWCPoint;


public class TreeGraphAdapter extends SNTGraphAdapter<SWCPoint, SWCWeightedEdge> {

	private static final String DARK_GRAY = "#222222";
	private static final String LIGHT_GRAY = "#eeeeee";
	// default cell colors
	private final String defaultVertexStrokeColor = DARK_GRAY;
	private final String defaultVertexFillColor = LIGHT_GRAY;
	private final String defaultEdgeStrokeColor = DARK_GRAY;

	public TreeGraphAdapter(final DirectedWeightedGraph graph) {
		this(graph, LIGHT_GRAY);
	}

	protected TreeGraphAdapter(final DirectedWeightedGraph graph, final String verticesColor) {
		super(graph);
		final String vColor = (verticesColor == null) ? LIGHT_GRAY : new ColorRGB(verticesColor).toHTMLColor();
		final Map<String, Object> edgeStyle = getStylesheet().getDefaultEdgeStyle();
		edgeStyle.put(mxConstants.STYLE_ENDARROW, mxConstants.ARROW_BLOCK);
		edgeStyle.put(mxConstants.STYLE_VERTICAL_ALIGN, mxConstants.ALIGN_TOP);
		edgeStyle.put(mxConstants.STYLE_VERTICAL_LABEL_POSITION, mxConstants.ALIGN_MIDDLE);
		edgeStyle.put(mxConstants.STYLE_LABEL_POSITION, mxConstants.ALIGN_CENTER);
		edgeStyle.put(mxConstants.STYLE_STROKECOLOR, DARK_GRAY);

		final Map<String, Object> vertexStyle = getStylesheet().getDefaultVertexStyle();
		vertexStyle.put(mxConstants.STYLE_SHAPE, mxConstants.SHAPE_ELLIPSE);
		vertexStyle.put(mxConstants.STYLE_LABEL_POSITION, mxConstants.ALIGN_CENTER);
		vertexStyle.put(mxConstants.STYLE_VERTICAL_LABEL_POSITION, mxConstants.ALIGN_MIDDLE);
		vertexStyle.put(mxConstants.STYLE_FONTCOLOR, DARK_GRAY);
		vertexStyle.put(mxConstants.STYLE_STROKECOLOR, DARK_GRAY);
		vertexStyle.put(mxConstants.STYLE_FILLCOLOR, vColor);
		setLabelsVisible(true);
		setEnableVertexLabels(true);
		setEnableEdgeLabels(true);
		setKeepEdgesInBackground(true); // Edges will not appear above vertices
		setResetEdgesOnConnect(true);
		setEdgeLabelsMovable(true);
	}

	@Override
	public void setVertexColor(SWCPoint vertex, ColorRGB color) {
		Object cell = getVertexToCellMap().get(vertex);
		if (cell == null) {
			return;
		}
		String strokeColor;
		String fillColor;
		if (color == null) {
			strokeColor = defaultVertexStrokeColor;
			fillColor = defaultVertexFillColor;
		} else {
			strokeColor = color.toHTMLColor();
			fillColor = color.toHTMLColor();
		}
		Object[] modified = { cell };
		setCellStyles(mxConstants.STYLE_STROKECOLOR, strokeColor, modified);
		setCellStyles(mxConstants.STYLE_FILLCOLOR, fillColor, modified);
		cGraph.setVertexColor(vertex, color);
	}

	@Override
	public void setEdgeColor(SWCWeightedEdge edge, ColorRGB color) {
		Object cell = getEdgeToCellMap().get(edge);
		if (cell == null) {
			return;
		}
		String strokeColor;
		if (color == null) {
			strokeColor = defaultEdgeStrokeColor;
		} else {
			strokeColor = color.toHTMLColor();
		}
		Object[] modified = { cell };
		setCellStyles(mxConstants.STYLE_STROKECOLOR, strokeColor, modified);
		cGraph.setEdgeColor(edge, color);
	}

<<<<<<< HEAD
    @Override
    public String convertValueToString(final Object cell) {
        final Object obj = ((mxCell)cell).getValue();
        if (obj == null) return ""; // an edge?
        if (obj instanceof SWCPoint) {
            return ""+ ((SWCPoint)obj).id;
        }
        return obj.toString();
    }
=======
	@Override
	public String convertValueToString(final Object cell) {
		final Object obj = ((mxCell)cell).getValue();
		if (obj instanceof SWCPoint) {
			return ""+ ((SWCPoint)obj).id;
		}
		if (obj instanceof SWCWeightedEdge) {
			return obj.toString();
		}
		return cell.toString();
	}
>>>>>>> 3da34c7e

    @Override
    public String getToolTipForCell(Object cell) {
        mxCell mxc = (mxCell) cell;
        if (mxc.isVertex() && mxc.getValue() instanceof SWCPoint) {
        	// NB: Once cell is displayed/edited we no longer can cast cell's
        	// value to a SWCPoint object!?
        	return ((SWCPoint) mxc.getValue()).toString();
        }
        return getOriginalValueOfmxCell(mxc.getId());
    }
}<|MERGE_RESOLUTION|>--- conflicted
+++ resolved
@@ -111,7 +111,6 @@
 		cGraph.setEdgeColor(edge, color);
 	}
 
-<<<<<<< HEAD
     @Override
     public String convertValueToString(final Object cell) {
         final Object obj = ((mxCell)cell).getValue();
@@ -121,19 +120,6 @@
         }
         return obj.toString();
     }
-=======
-	@Override
-	public String convertValueToString(final Object cell) {
-		final Object obj = ((mxCell)cell).getValue();
-		if (obj instanceof SWCPoint) {
-			return ""+ ((SWCPoint)obj).id;
-		}
-		if (obj instanceof SWCWeightedEdge) {
-			return obj.toString();
-		}
-		return cell.toString();
-	}
->>>>>>> 3da34c7e
 
     @Override
     public String getToolTipForCell(Object cell) {
