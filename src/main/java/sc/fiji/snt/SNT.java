--- conflicted
+++ resolved
@@ -2182,11 +2182,7 @@
 		clickForTrace(p.x, p.y, p.z, join);
 	}
 
-<<<<<<< HEAD
 	synchronized public void clickForTrace(final double world_x,
-=======
-	protected synchronized void clickForTrace(final double world_x,
->>>>>>> 55ce6afc
 		final double world_y, final double world_z, final boolean join)
 	{
 
@@ -2231,11 +2227,7 @@
 
 	}
 
-<<<<<<< HEAD
 	synchronized public void clickForTrace(final double x_in_pane_precise,
-=======
-	protected synchronized void clickForTrace(final double x_in_pane_precise,
->>>>>>> 55ce6afc
 		final double y_in_pane_precise, final int plane, final boolean join)
 	{
 
