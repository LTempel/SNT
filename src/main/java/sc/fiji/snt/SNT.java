/*-
 * #%L
 * Fiji distribution of ImageJ for the life sciences.
 * %%
 * Copyright (C) 2010 - 2021 Fiji developers.
 * %%
 * This program is free software: you can redistribute it and/or modify
 * it under the terms of the GNU General Public License as
 * published by the Free Software Foundation, either version 3 of the
 * License, or (at your option) any later version.
 * 
 * This program is distributed in the hope that it will be useful,
 * but WITHOUT ANY WARRANTY; without even the implied warranty of
 * MERCHANTABILITY or FITNESS FOR A PARTICULAR PURPOSE.  See the
 * GNU General Public License for more details.
 * 
 * You should have received a copy of the GNU General Public
 * License along with this program.  If not, see
 * <http://www.gnu.org/licenses/gpl-3.0.html>.
 * #L%
 */

package sc.fiji.snt;

import amira.AmiraMeshDecoder;
import amira.AmiraParameters;
import ij.IJ;
import ij.ImagePlus;
import ij.ImageStack;
import ij.Prefs;
import ij.gui.*;
import ij.measure.Calibration;
import ij.process.FloatProcessor;
import ij.process.ImageStatistics;
import ij.process.LUT;
import ij.process.ShortProcessor;
import ij3d.Content;
import ij3d.ContentConstants;
import ij3d.ContentCreator;
import ij3d.Image3DUniverse;
import io.scif.services.DatasetIOService;
import net.imagej.Dataset;
import net.imagej.legacy.LegacyService;
import net.imagej.ops.OpService;
import net.imglib2.IterableInterval;
import net.imglib2.RandomAccess;
import net.imglib2.RandomAccessibleInterval;
import net.imglib2.img.display.imagej.ImageJFunctions;
import net.imglib2.type.NativeType;
import net.imglib2.type.numeric.NumericType;
import net.imglib2.type.numeric.RealType;
import net.imglib2.util.Intervals;
import net.imglib2.util.Pair;
import net.imglib2.view.Views;
import org.scijava.Context;
import org.scijava.NullContextException;
import org.scijava.app.StatusService;
import org.scijava.command.CommandService;
import org.scijava.convert.ConvertService;
import org.scijava.log.LogService;
import org.scijava.plugin.Parameter;
import org.scijava.util.ColorRGB;
import org.scijava.vecmath.Color3f;
import org.scijava.vecmath.Point3d;
import org.scijava.vecmath.Point3f;
import sc.fiji.snt.event.SNTEvent;
import sc.fiji.snt.event.SNTListener;
import sc.fiji.snt.gui.GuiUtils;
import sc.fiji.snt.gui.SWCImportOptionsDialog;
import sc.fiji.snt.hyperpanes.MultiDThreePanes;
import sc.fiji.snt.plugin.ShollAnalysisTreeCmd;
import sc.fiji.snt.util.*;
import net.imglib2.type.numeric.real.FloatType;

import javax.swing.*;
import java.awt.*;
import java.awt.event.KeyListener;
import java.io.File;
import java.io.IOException;
import java.util.List;
import java.util.*;
import java.util.concurrent.*;


/**
 * Implements the SNT plugin.
 *
 * @author Tiago Ferreira
 * @author Cameron Arshadi
 */
public class SNT extends MultiDThreePanes implements
	SearchProgressCallback, HessianGenerationCallback, PathAndFillListener
{

	@Parameter
	private Context context;
	@Parameter
	protected StatusService statusService;
	@Parameter
	protected LegacyService legacyService;
	@Parameter
	private LogService logService;
	@Parameter
	protected DatasetIOService datasetIOService;
	@Parameter
	protected ConvertService convertService;

	protected static boolean verbose = false; // FIXME: Use prefservice

	protected static final int MIN_SNAP_CURSOR_WINDOW_XY = 2;
	protected static final int MIN_SNAP_CURSOR_WINDOW_Z = 0;
	protected static final int MAX_SNAP_CURSOR_WINDOW_XY = 40;
	protected static final int MAX_SNAP_CURSOR_WINDOW_Z = 10;

	protected static final String startBallName = "Start point";
	protected static final String targetBallName = "Target point";
	protected static final int ballRadiusMultiplier = 5;

	private final PathAndFillManager pathAndFillManager;
	private final SNTPrefs prefs;
	private GuiUtils guiUtils;

	/* Legacy 3D Viewer. This is all deprecated stuff */
	protected Image3DUniverse univ;
	protected boolean use3DViewer;
	private Content imageContent;
	protected ImagePlus colorImage;
	protected static final int DISPLAY_PATHS_SURFACE = 1;
	protected static final int DISPLAY_PATHS_LINES = 2;
	protected static final int DISPLAY_PATHS_LINES_AND_DISCS = 3;
	private int paths3DDisplay = 1;

	/* UI and tracing preferences */
	volatile protected int cursorSnapWindowXY;
	volatile protected int cursorSnapWindowZ;
	volatile protected boolean autoCanvasActivation;
	volatile protected boolean panMode;
	volatile protected boolean snapCursor;
	volatile protected boolean unsavedPaths = false;
	volatile protected boolean showOnlySelectedPaths;
	volatile protected boolean showOnlyActiveCTposPaths;
	volatile protected boolean activateFinishedPath;
	volatile protected boolean requireShiftToFork;

	private boolean manualOverride = false;
	private double fillThresholdDistance = 0.03d;

	/*
	 * Just for convenience, keep casted references to the superclass's
	 * InteractiveTracerCanvas objects:
	 */
	private InteractiveTracerCanvas xy_tracer_canvas;
	private InteractiveTracerCanvas xz_tracer_canvas;
	private InteractiveTracerCanvas zy_tracer_canvas;

	/* Image properties */
	protected int width, height, depth;
	protected int imageType = -1;
	protected double x_spacing = 1;
	protected double y_spacing = 1;
	protected double z_spacing = 1;
	protected String spacing_units = SNTUtils.getSanitizedUnit(null);
	protected int channel;
	protected int frame;
	private LUT lut;

	/* all tracing-related functions are performed on the RandomAccessibleInterval */
	@SuppressWarnings("rawtypes")
	protected RandomAccessibleInterval img;
	@SuppressWarnings("rawtypes")
	private RandomAccessibleInterval sliceAtCT;

	/* statistics for main image*/
	protected ImageStatistics stats;

	/* Hessian-based analysis */
	private volatile boolean hessianEnabled = false;
	protected final HessianCaller primaryHessian;
	protected final HessianCaller secondaryHessian;

	/* current selected SearchInterface type */
	protected Class<? extends SearchInterface> searchType = TracerThread.class;

	/* Search image type */
	@SuppressWarnings("rawtypes")
	protected Class<? extends SearchImage> searchImageType = ArraySearchImage.class;

	/* Cost function and heuristic estimate for search */
	protected Class<? extends SearchCost> costFunctionClass = ReciprocalCost.class;
	protected Class<? extends SearchHeuristic> heuristicClass = EuclideanHeuristic.class;

	/* adjustable parameters for cost functions */
	protected volatile double oneMinusErfZFudge = 0.1;
	protected volatile double stackMin;
	protected volatile double stackMax;

	/* tracing threads */
	private AbstractSearch currentSearchThread = null;
	private ManualTracerThread manualSearchThread = null;

	/*
	 * Fields for tracing on secondary data: a filtered image. This can work in one
	 * of two ways: image is loaded into memory or we waive its file path to a
	 * third-party class that will parse it
	 */
	protected boolean doSearchOnSecondaryData;
	protected RandomAccessibleInterval<FloatType> secondaryData;
	protected File secondaryImageFile = null;
	private ImageStatistics statsSecondary;
	volatile protected double stackMaxSecondary = Float.MIN_VALUE;
	volatile protected double stackMinSecondary = Float.MAX_VALUE;
	protected boolean tubularGeodesicsTracingEnabled = false;
	protected TubularGeodesicsTracer tubularGeodesicsThread;

	/*
	 * pathUnfinished indicates that we have started to create a path, but not yet
	 * finished it (in the sense of moving on to a new path with a differen starting
	 * point.) //FIXME: this may be redundant - check that.
	 */
	volatile private boolean pathUnfinished = false;
	private Path editingPath; // Path being edited when in 'Edit Mode'
	private Path previousEditingPath; // reference to the 'last selected' path when in 'Edit Mode'

	/* Labels */
	private String[] materialList;
	private byte[][] labelData;

	protected volatile boolean loading = false;
	private volatile boolean lastStartPointSet = false;

	protected double last_start_point_x;
	protected double last_start_point_y;
	protected double last_start_point_z;

	// Any method that deals with these two fields should be synchronized.
	protected Path temporaryPath = null; // result of A* search that hasn't yet been confirmed 
	protected Path currentPath = null;

	/* GUI */
	protected SNTUI ui;
	protected volatile boolean tracingHalted = false; // Tracing functions paused?

	final Set<FillerThread> fillerSet = new HashSet<>();
	ExecutorService fillerThreadPool;

	ExecutorService tracerThreadPool;

	/* Colors */
	private static final Color DEFAULT_SELECTED_COLOR = Color.GREEN;
	protected static final Color DEFAULT_DESELECTED_COLOR = Color.MAGENTA;
	protected static final Color3f DEFAULT_SELECTED_COLOR3F = new Color3f(
		Color.GREEN);
	protected static final Color3f DEFAULT_DESELECTED_COLOR3F = new Color3f(
		Color.MAGENTA);
	protected Color3f selectedColor3f = DEFAULT_SELECTED_COLOR3F;
	protected Color3f deselectedColor3f = DEFAULT_DESELECTED_COLOR3F;
	protected Color selectedColor = DEFAULT_SELECTED_COLOR;
	protected Color deselectedColor = DEFAULT_DESELECTED_COLOR;
	protected boolean displayCustomPathColors = true;



	/**
	 * Instantiates SNT in 'Tracing Mode'.
	 *
	 * @param context the SciJava application context providing the services
	 *          required by the class
	 * @param sourceImage the source image
	 * @throws IllegalArgumentException If sourceImage is of type 'RGB'
	 */
	public SNT(final Context context, final ImagePlus sourceImage)
		throws IllegalArgumentException
	{

		if (context == null) throw new NullContextException();
		if (sourceImage.getStackSize() == 0) throw new IllegalArgumentException(
			"Uninitialized image object");
		if (sourceImage.getType() == ImagePlus.COLOR_RGB)
			throw new IllegalArgumentException(
				"RGB images are not supported. Please convert to multichannel and re-run");

		context.inject(this);
		SNTUtils.setPlugin(this);
		prefs = new SNTPrefs(this);
		pathAndFillManager = new PathAndFillManager(this);
		setFieldsFromImage(sourceImage);
		prefs.loadPluginPrefs();
		primaryHessian = new HessianCaller(this, HessianCaller.PRIMARY);
		secondaryHessian = new HessianCaller(this, HessianCaller.SECONDARY);
	}

	/**
	 * Instantiates SNT in 'Analysis Mode'
	 *
	 * @param context the SciJava application context providing the services
	 *          required by the class
	 * @param pathAndFillManager The PathAndFillManager instance to be associated
	 *          with the plugin
	 */
	public SNT(final Context context,
	           final PathAndFillManager pathAndFillManager)
	{

		if (context == null) throw new NullContextException();
		if (pathAndFillManager == null) throw new IllegalArgumentException(
			"pathAndFillManager cannot be null");
		this.pathAndFillManager = pathAndFillManager;

		context.inject(this);
		SNTUtils.setPlugin(this);
		prefs = new SNTPrefs(this);
		pathAndFillManager.plugin = this;
		pathAndFillManager.addPathAndFillListener(this);
		pathAndFillManager.setHeadless(true);

		// Inherit spacing from PathAndFillManager{
		final BoundingBox box = pathAndFillManager.getBoundingBox(false);
		x_spacing = box.xSpacing;
		y_spacing = box.ySpacing;
		z_spacing = box.zSpacing;
		spacing_units = box.getUnit();

		// now load preferences and disable auto-tracing features
		prefs.loadPluginPrefs();
		tracingHalted = true;
		enableAstar(false);
		enableSnapCursor(false);
		pathAndFillManager.setHeadless(false);
		primaryHessian = new HessianCaller(this, HessianCaller.PRIMARY);
		secondaryHessian = new HessianCaller(this, HessianCaller.SECONDARY);
	}

	private void setFieldsFromImage(final ImagePlus sourceImage) {
		xy = sourceImage;
		width = sourceImage.getWidth();
		height = sourceImage.getHeight();
		depth = sourceImage.getNSlices();
		imageType = sourceImage.getType();
		singleSlice = depth == 1;
		setSinglePane(single_pane);
		final Calibration calibration = sourceImage.getCalibration();
		if (calibration != null) {
			x_spacing = calibration.pixelWidth;
			y_spacing = calibration.pixelHeight;
			z_spacing = calibration.pixelDepth;
			spacing_units = SNTUtils.getSanitizedUnit(calibration.getUnit());
		}
		if ((x_spacing == 0.0) || (y_spacing == 0.0) || (z_spacing == 0.0)) {
			throw new IllegalArgumentException(
				"One dimension of the calibration information was zero: (" + x_spacing +
					"," + y_spacing + "," + z_spacing + ")");
		}
		if (accessToValidImageData() && !isDisplayCanvas(sourceImage)) {
			pathAndFillManager.assignSpatialSettings(sourceImage);
			if (sourceImage.getOriginalFileInfo() != null) {
				final String dir = sourceImage.getOriginalFileInfo().directory;
				final String name = sourceImage.getOriginalFileInfo().fileName;
				if (dir != null && name != null)
					prefs.setRecentDir(new File(dir));
			}
		} else {
			pathAndFillManager.syncSpatialSettingsWithPlugin();
		}
	}

	/**
	 * Rebuilds display canvases, i.e., the placeholder canvases used when no
	 * valid image data exists (a single-canvas is rebuilt if only the XY view is
	 * active).
	 * <p>
	 * Useful when multiple files are imported and imported paths 'fall off' the
	 * dimensions of current canvas(es). If there is not enough memory to
	 * accommodate enlarged dimensions, the resulting canvas will be a 2D image.
	 * </p>
	 *
	 * @throws IllegalArgumentException if valid image data exists
	 */
	public void rebuildDisplayCanvases() throws IllegalArgumentException {
		if (accessToValidImageData()) throw new IllegalArgumentException(
			"Attempting to rebuild canvas(es) when valid data exists");
		rebuildDisplayCanvasesInternal();
	}

	/**
	 * Rebuilds display canvas(es) to ensure all paths are contained in the image.
	 * Does nothing if placeholder canvas(es) are not being used.
	 * 
	 * @see #rebuildDisplayCanvases()
	 */
	public void updateDisplayCanvases() {
		if (!accessToValidImageData() && getImagePlus() == null) {
			SNTUtils.log("Rebuilding canvases...");
			rebuildDisplayCanvasesInternal();
		}
	}

	private void rebuildDisplayCanvasesInternal() {
		if (!pathAndFillManager.getBoundingBox(false).hasDimensions()) {
			pathAndFillManager.resetSpatialSettings(false);
			pathAndFillManager.updateBoundingBox();
		}
		initialize(getSinglePane(), 1, 1);
		updateUIFromInitializedImp(xy.isVisible());
		pauseTracing(true, false);
		updateTracingViewers(false);
	}

	private void updateUIFromInitializedImp(final boolean showImp) {
		if (getUI() != null) getUI().inputImageChanged();
		if (showImp) {
			xy.show();
			if (zy != null) zy.show();
			if (xz != null) xz.show();
		}
		if (accessToValidImageData()) getPrefs().setTemp(SNTPrefs.NO_IMAGE_ASSOCIATED_DATA, false);
	}

	private void nullifyCanvases() {
		if (xy != null) {
			xy.changes = false;
			xy.close();
			xy = null;
		}
		if (zy != null) {
			zy.changes = false;
			zy.close();
			zy = null;
		}
		if (xz != null) {
			xz.changes = false;
			xz.close();
			xz = null;
		}
		xy_canvas = null;
		xz_canvas = null;
		zy_canvas = null;
		xy_window = null;
		xz_window = null;
		zy_window = null;
		xy_tracer_canvas = null;
		xz_tracer_canvas = null;
		zy_tracer_canvas = null;
		nullifyHessian();
	}

	public boolean accessToValidImageData() {
		return getImagePlus() != null && !isDisplayCanvas(xy);
	}

	private void setIsDisplayCanvas(final ImagePlus imp) {
		imp.setProperty("Info", "SNT Display Canvas");
	}

	protected boolean isDisplayCanvas(final ImagePlus imp) {
		return "SNT Display Canvas".equals(imp.getInfoProperty());
	}

	private void assembleDisplayCanvases() {
		nullifyCanvases();
		if (pathAndFillManager.size() == 0) {
			// not enough information to proceed. Assemble a dummy canvas instead
			xy = NewImage.createByteImage("Display Canvas", 1, 1, 1,
				NewImage.FILL_BLACK);
			setFieldsFromImage(xy);
			setIsDisplayCanvas(xy);
			return;
		}
		BoundingBox box = pathAndFillManager.getBoundingBox(false);
		if (!box.hasDimensions()) box = pathAndFillManager.getBoundingBox(true);

		final double[] dims = box.getDimensions(false);
		width = (int) Math.round(dims[0]);
		height = (int) Math.round(dims[1]);
		depth = (int) Math.round(dims[2]);
		spacing_units = box.getUnit();
		singleSlice = prefs.is2DDisplayCanvas() || depth < 2;
		setSinglePane(single_pane);

		// Make canvas 2D if there is not enough memory (>80%) for a 3D stack
		// TODO: Remove ij.IJ dependency
		final double MEM_FRACTION = 0.8d;
		final long memNeeded = (long) width * height * depth; // 1 byte per pixel
		final long memMax = IJ.maxMemory(); // - 100*1024*1024;
		final long memInUse = IJ.currentMemory();
		final long memAvailable = (long) (MEM_FRACTION * (memMax - memInUse));
		if (memMax > 0 && memNeeded > memAvailable) {
			singleSlice = true;
			depth = 1;
			SNTUtils.log(
				"Not enough memory for displaying 3D stack. Defaulting to 2D canvas");
		}

		// Enlarge canvas for easier access to edge nodes. Center all paths in
		// canvas without translating their coordinates. This is more relevant
		// for e.g., files with negative coordinates
		final int XY_PADDING = 50;
		final int Z_PADDING = (singleSlice) ? 0 : 2;
		width += XY_PADDING;
		height += XY_PADDING;
		depth += Z_PADDING;
		final PointInImage unscaledOrigin = box.unscaledOrigin();
		final PointInCanvas canvasOffset = new PointInCanvas(-unscaledOrigin.x +
			XY_PADDING / 2, -unscaledOrigin.y + XY_PADDING / 2, -unscaledOrigin.z +
				Z_PADDING / 2);
		for (final Path p : pathAndFillManager.getPaths()) {
			p.setCanvasOffset(canvasOffset);
		}

		// Create image
		imageType = ImagePlus.GRAY8;
		xy = NewImage.createByteImage("Display Canvas", width, height, (singleSlice) ? 1 : depth,
			NewImage.FILL_BLACK);
		setIsDisplayCanvas(xy);
		xy.setCalibration(box.getCalibration());
		x_spacing = box.xSpacing;
		y_spacing = box.ySpacing;
		z_spacing = box.zSpacing;
		spacing_units = box.getUnit();
	}

	@Override
	public void initialize(final ImagePlus imp) {
		nullifyCanvases();
		setFieldsFromImage(imp);
		changeUIState(SNTUI.LOADING);
		initialize(getSinglePane(), channel = imp.getC(), frame = imp.getT());
		tracingHalted = !inputImageLoaded();
		updateUIFromInitializedImp(imp.isVisible());
	}

	/**
	 * Initializes the plugin by assembling all the required tracing views
	 *
	 * @param singlePane if true only the XY view will be generated, if false XY,
	 *          ZY, XZ views are created
	 * @param channel the channel to be traced. Ignored when no valid image data
	 *          exists.
	 * @param frame the frame to be traced. Ignored when no valid image data
	 *          exists.
	 */
	public void initialize(final boolean singlePane, final int channel,
		final int frame)
	{
		if (!accessToValidImageData()) {
			this.channel = 1;
			this.frame = 1;
			assembleDisplayCanvases();
		}
		else {
			this.channel = channel;
			this.frame = frame;
			if (channel<1) this.channel = 1;
			if (channel>xy.getNChannels()) this.channel = xy.getNChannels();
			if (frame<1) this.frame = 1;
			if (frame>xy.getNFrames()) this.frame = xy.getNFrames();
		}

		setSinglePane(singlePane);
		final Overlay sourceImageOverlay = xy.getOverlay();
		initialize(xy, frame);
		xy.setOverlay(sourceImageOverlay);

		xy_tracer_canvas = (InteractiveTracerCanvas) xy_canvas;
		xz_tracer_canvas = (InteractiveTracerCanvas) xz_canvas;
		zy_tracer_canvas = (InteractiveTracerCanvas) zy_canvas;
		addListener(xy_tracer_canvas);

		if (accessToValidImageData()) {
			loadData();
		}

		if (!single_pane) {
			final double min = xy.getDisplayRangeMin();
			final double max = xy.getDisplayRangeMax();
			xz.setDisplayRange(min, max);
			zy.setDisplayRange(min, max);
			addListener(xz_tracer_canvas);
			addListener(zy_tracer_canvas);
		}

	}

	private void addListener(final InteractiveTracerCanvas canvas) {
		final QueueJumpingKeyListener listener = new QueueJumpingKeyListener(this,
			canvas);
		setAsFirstKeyListener(canvas, listener);
	}

	public void reloadImage(final int channel, final int frame) {
		if (getImagePlus() == null || getImagePlus().getProcessor() == null)
			throw new IllegalArgumentException("No image has yet been loaded.");
		if (frame < 1 || channel < 1 || frame > getImagePlus().getNFrames() ||
			channel > getImagePlus().getNChannels())
			throw new IllegalArgumentException("Invalid position: C=" + channel +
				" T=" + frame);
		this.channel = channel;
		this.frame = frame;
		final boolean currentSinglePane = getSinglePane();
		setFieldsFromImage(getImagePlus()); // In case image properties changed outside SNT 
		setSinglePane(currentSinglePane);
		loadData(); // will call nullifyHessian();
		if (use3DViewer && imageContent != null) {
			updateImageContent(prefs.get3DViewerResamplingFactor());
		}
	}

	public void rebuildZYXZpanes() {
		single_pane = false;
		reloadZYXZpanes(frame);
		xy_tracer_canvas = (InteractiveTracerCanvas) xy_canvas;
		addListener(xy_tracer_canvas);
		zy_tracer_canvas = (InteractiveTracerCanvas) zy_canvas;
		addListener(zy_tracer_canvas);
		xz_tracer_canvas = (InteractiveTracerCanvas) xz_canvas;
		addListener(xz_tracer_canvas);
		if (!xy.isVisible()) xy.show();
		if (!zy.isVisible()) zy.show();
		if (!xz.isVisible()) xz.show();
	}

	private <T extends NumericType<T> & NativeType<T>> void loadData() {
		statusService.showStatus("Loading data...");
		RandomAccessibleInterval<T> img = ImageJFunctions.wrap(xy);
		RandomAccessibleInterval<T> added;
		// FIXME
		if (img.numDimensions() == 2) {
			//System.out.println("2D image");
			added = Views.addDimension(
					Views.addDimension(
							Views.addDimension(
									img,
									0,
									0),
							0,
							0),
					0,
					0);
		} else if (img.numDimensions() == 3 && xy.getNChannels() > 1) {
			//System.out.println("2D multichannel");
			added = Views.addDimension(
					Views.addDimension(
							img,
							0,
							0),
					0,
					0);
		} else if (img.numDimensions() == 3 && xy.getNFrames() > 1) {
			//System.out.println("2D timelapse");
			added = Views.permute(
					Views.addDimension(
							Views.addDimension(
									img,
									0,
									0),
							0,
							0),
					2,
					4);
		} else if (img.numDimensions() == 3 && xy.getStackSize() > 1) {
			//System.out.println("3D image");
			added = Views.permute(
					Views.addDimension(
							Views.addDimension(
									img,
									0,
									0),
							0,
							0),
					2,
					3);
		} else if (img.numDimensions() == 4 && xy.getStackSize() > 1) {
			//System.out.println("3D multichannel");
			added = Views.addDimension(img, 0, 0);
		} else if (img.numDimensions() == 4 && xy.getStackSize() > 1) {
			//System.out.println("2D multichannel timelapse");
			added = Views.permute(
					Views.addDimension(
							img,
							0,
							0),
					3,
					4);
		} else if (img.numDimensions() == 4 && xy.getNFrames() > 1 && xy.getStackSize() > 1) {
			//System.out.println("3D timelapse");
			added = Views.permute(
					Views.permute(
							Views.addDimension(
									img,
									0,
									0),
							2,
							4),
					3,
					4);
		} else {
			//System.out.println("5D image");
			added = img;
		}
		this.img = added;
		this.sliceAtCT = Views.hyperSlice(Views.hyperSlice(added, 2, channel - 1), 3, frame - 1);
		SNTUtils.log("Added dimensions: " + Arrays.toString(Intervals.dimensionsAsLongArray(added)));
		SNTUtils.log("CT Slice dimensions: " + Arrays.toString(Intervals.dimensionsAsLongArray(this.sliceAtCT)));
		statusService.showStatus("Finding stack minimum / maximum");
		final boolean restoreROI = xy.getRoi() != null && xy.getRoi() instanceof PointRoi;
		if (restoreROI) xy.saveRoi();
		xy.deleteRoi(); // if a ROI exists, compute min/ max for entire image
		if (restoreROI) xy.restoreRoi();
		this.stats = xy.getStatistics();
		this.stackMin = this.stats.min;
		this.stackMax = this.stats.max;
		nullifyHessian(); // ensure it will be reloaded
		updateLut();
	}

	public void startUI() {
		GuiUtils.setLookAndFeel();
		final SNT thisPlugin = this;
		ui = new SNTUI(thisPlugin);
		guiUtils = new GuiUtils(ui);
		SwingUtilities.invokeLater(() -> { ui.displayOnStarting(); });
	}

	public void loadTracings(final File file) {
		if (file != null && file.exists()) {
			if (isUIready()) ui.changeState(SNTUI.LOADING);
			if (pathAndFillManager.load(file.getAbsolutePath())) {
				prefs.setRecentDir(file);
			}
			if (isUIready()) ui.resetState();
		}
	}

	protected boolean isChangesUnsaved() {
		return unsavedPaths && pathAndFillManager.size() > 0;
	}

	public PathAndFillManager getPathAndFillManager() {
		return pathAndFillManager;
	}

	protected InteractiveTracerCanvas getXYCanvas() {
		return xy_tracer_canvas;
	}

	protected InteractiveTracerCanvas getXZCanvas() {
		return xz_tracer_canvas;
	}

	protected InteractiveTracerCanvas getZYCanvas() {
		return zy_tracer_canvas;
	}

	public ImagePlus getImagePlus() {
		//return (isDummy()) ? xy : getImagePlus(XY_PLANE);
		return getImagePlus(XY_PLANE);
	}

	protected double getImpDiagonalLength(final boolean scaled,
		final boolean xyOnly)
	{
		final double x = (scaled) ? x_spacing * width : width;
		final double y = (scaled) ? y_spacing * height : height;
		if (xyOnly) {
			return Math.sqrt(x * x + y * y);
		} else {
			final double z = (scaled) ? z_spacing * depth : depth;
			return Math.sqrt(x * x + y * y + z * z);
		}
	}

	/* This overrides the method in ThreePanes... */
	@Override
	public InteractiveTracerCanvas createCanvas(final ImagePlus imagePlus,
		final int plane)
	{
		return new InteractiveTracerCanvas(imagePlus, this, plane,
			pathAndFillManager);
	}

	public void cancelSearch(final boolean cancelFillToo) {
<<<<<<< HEAD
		// TODO: make this better
		if (tracerThreadPool != null) {
			tracerThreadPool.shutdownNow();
			try {
				long timeout = 1000L;
				boolean terminated = tracerThreadPool.awaitTermination(timeout, TimeUnit.MILLISECONDS);
				if (terminated) {
					SNTUtils.log("Search cancelled.");
				} else {
					SNTUtils.log("Failed to terminate search within " + timeout + "ms");
				}
			} catch (InterruptedException e) {
				e.printStackTrace();
			} finally {
				tracerThreadPool = null;
			}
		}
		if (currentSearchThread != null) {
			removeThreadToDraw(currentSearchThread);
			currentSearchThread = null;
		}
		if (manualSearchThread != null) {
			removeThreadToDraw(manualSearchThread);
			manualSearchThread = null;
		}
		if (tubularGeodesicsThread != null) {
			tubularGeodesicsThread.requestStop();
			removeThreadToDraw(tubularGeodesicsThread);
			tubularGeodesicsThread = null;
		}
		endJoin = null;
		endJoinPoint = null;
		if (cancelFillToo && fillerThreadPool != null) {
			stopFilling();
		}
=======
		if (currentSearchThread != null) currentSearchThread.requestStop();
		if (manualSearchThread != null) manualSearchThread.requestStop();
		if (tubularGeodesicsThread != null) tubularGeodesicsThread.requestStop();
		if (cancelFillToo && filler != null) filler.requestStop();
>>>>>>> c4dd70e3
	}

	@Override
	public void threadStatus(final SearchInterface source, final int status) {
		// Ignore this information.
	}

	public void changeUIState(final int newState) {
		if (ui != null) ui.changeState(newState);
	}

	protected int getUIState() {
		return (ui == null) ? -1 : ui.getState();
	}

	synchronized protected void saveFill() throws IllegalArgumentException {
		if (fillerSet.isEmpty()) {
			throw new IllegalArgumentException("No fills available.");
		}

		for (final FillerThread fillerThread : fillerSet) {
			pathAndFillManager.addFill(fillerThread.getFill());
			removeThreadToDraw(fillerThread);
		}
		fillerSet.clear();
		fillerThreadPool = null;
		changeUIState(SNTUI.WAITING_TO_START_PATH);
		if (getUI() != null)
			getUI().getFillManager().changeState(FillManagerUI.READY);
	}

	synchronized protected void discardFill(final boolean updateState) {
		if (fillerSet.isEmpty()) {
			SNTUtils.log("No Fill(s) to discard...");
		}
		for (FillerThread filler : fillerSet) {
			removeThreadToDraw(filler);
		}
		fillerSet.clear();
		fillerThreadPool = null;
		changeUIState(SNTUI.WAITING_TO_START_PATH);
		if (getUI() != null)
			getUI().getFillManager().changeState(FillManagerUI.READY);
	}

	synchronized protected void stopFilling() throws IllegalArgumentException {

		if (fillerThreadPool == null) {
			throw new IllegalArgumentException("No filler threads are currently running.");
		}
		fillerThreadPool.shutdown();
		try {
			// Wait a while for existing tasks to terminate
			if (!fillerThreadPool.awaitTermination(1L, TimeUnit.SECONDS)) {
				fillerThreadPool.shutdownNow(); // Cancel currently executing tasks
				// Wait a while for tasks to respond to being cancelled
				if (!fillerThreadPool.awaitTermination(1L, TimeUnit.SECONDS))
					System.err.println("Filler did not terminate");
			}
		} catch (InterruptedException ie) {
			// (Re-)Cancel if current thread also interrupted
			fillerThreadPool.shutdownNow();
			// Preserve interrupt status
			Thread.currentThread().interrupt();
		} finally {
			fillerThreadPool = null;
			if (getUI() != null)
				getUI().getFillManager().changeState(FillManagerUI.ENDED);
		}

	}

	synchronized protected void startFilling() throws IllegalArgumentException {
		if (fillerSet.isEmpty()) {
			throw new IllegalArgumentException("No Filters loaded");
		}
		if (fillerThreadPool != null) {
			throw new IllegalArgumentException("Filler already running");
		}
		if (getUI() != null)
			getUI().getFillManager().changeState(FillManagerUI.STARTED);
		fillerThreadPool = Executors.newFixedThreadPool(Math.max(1, SNTPrefs.getThreads()));
		final List<Future<?>> futures = new ArrayList<>();
		for (final FillerThread fillerThread : fillerSet) {
			final Future<?> result = fillerThreadPool.submit(fillerThread);
			futures.add(result);
		}
		SwingWorker<Object, Object> worker = new SwingWorker<Object, Object>() {
			@Override
			protected Object doInBackground() throws Exception {
				for (final Future<?> future : futures) {
					future.get();
				}
				return null;
			}
			@Override
			protected void done() {
				stopFilling();
				SNTUtils.log("All fills completed.");
				if (ui != null) {
					ui.getFillManager().allFillsFinished(true);
				}
			}
		};
		worker.execute();

	}

	/* Listeners */
	protected List<SNTListener> listeners = Collections.synchronizedList(
		new ArrayList<SNTListener>());

	public void addListener(final SNTListener listener) {
		listeners.add(listener);
	}

	public void notifyListeners(final SNTEvent event) {
		for (final SNTListener listener : listeners.toArray(new SNTListener[0])) {
			listener.onEvent(event);
		}
	}

	protected boolean anyListeners() {
		return listeners.size() > 0;
	}

	/*
	 * Now a couple of callback methods, which get information about the progress of
	 * the search.
	 */

	@Override
	public void finished(final SearchInterface source, final boolean success) {

		if (source == currentSearchThread ||  source == tubularGeodesicsThread || source == manualSearchThread)
		{
			removeSphere(targetBallName);

<<<<<<< HEAD
			if (success) {
				final Path result = source.getResult();
				if (result == null) {
					if (pathAndFillManager.enableUIupdates)
						SNTUtils.error("Bug! Succeeded, but null result.");
					else
						SNTUtils.error("Scripted path yielded a null result.");
					return;
				}
				if (endJoin != null) {
					result.setEndJoin(endJoin, endJoinPoint);
				}
				setTemporaryPath(result);
				if (ui == null) {
					confirmTemporary(false);
				} else {
					if (ui.confirmTemporarySegments) {
						changeUIState(SNTUI.QUERY_KEEP);
					} else {
						confirmTemporary(true);
					}
				}
			} else {
				SNTUtils.log("Failed to find route.");
=======
			try {
				if (success) {
					final Path result = source.getResult();
					if (result == null) {
						if (pathAndFillManager.enableUIupdates)
							SNTUtils.error("Bug! Succeeded, but null result.");
						else
							SNTUtils.error("Scripted path yielded a null result.");
						return;
					}
					setTemporaryPath(result);

					if (ui != null && ui.confirmTemporarySegments) {
						changeUIState(SNTUI.QUERY_KEEP);
					}
					else {
						confirmTemporary();
						changeUIState(SNTUI.PARTIAL_PATH);
					}
				}
			else {

>>>>>>> c4dd70e3
				changeUIState(SNTUI.PARTIAL_PATH);
			}

			if (source == currentSearchThread) {
				currentSearchThread = null;
			} else if (source == manualSearchThread) {
				manualSearchThread = null;
			}

			removeThreadToDraw(source);
			updateTracingViewers(false);

		}

	}

	@Override
	public void pointsInSearch(final SearchInterface source, final long inOpen,
		final long inClosed)
	{
		// Just use this signal to repaint the canvas, in case there's
		// been no mouse movement.
		updateTracingViewers(false);
	}

	public void justDisplayNearSlices(final boolean value, final int eitherSide) {

		getXYCanvas().just_near_slices = value;
		if (!single_pane) {
			getXZCanvas().just_near_slices = value;
			getZYCanvas().just_near_slices = value;
		}

		getXYCanvas().eitherSide = eitherSide;
		if (!single_pane) {
			getXZCanvas().eitherSide = eitherSide;
			getZYCanvas().eitherSide = eitherSide;
		}

		updateTracingViewers(false);

	}

	protected boolean uiReadyForModeChange() {
		return isUIready() && (getUIState() == SNTUI.WAITING_TO_START_PATH ||
			getUIState() == SNTUI.TRACING_PAUSED);
	}

	// if (uiReadyForModeChange(SNTUI.ANALYSIS_MODE)) {
	// getGuiUtils().tempMsg("Tracing image not available");
	// return;
	// }
	protected Path getEditingPath() {
		return editingPath;
	}

	protected Path getPreviousEditingPath() {
		return previousEditingPath;
	}

	protected int getEditingNode() {
		return (getEditingPath() == null) ? -1 : getEditingPath()
			.getEditableNodeIndex();
	}

	/**
	 * Assesses if activation of 'Edit Mode' is possible.
	 *
	 * @return true, if possible, false otherwise
	 */
	public boolean editModeAllowed() {
		return editModeAllowed(false);
	}

	protected boolean editModeAllowed(final boolean warnUserIfNot) {
		final boolean uiReady = uiReadyForModeChange() || isEditModeEnabled();
		if (warnUserIfNot && !uiReady) {
			discreteMsg("Please finish current operation before editing paths");
			return false;
		}
		detectEditingPath();
		final boolean pathExists = editingPath != null;
		if (warnUserIfNot && !pathExists) {
			discreteMsg("You must select a single path in order to edit it");
			return false;
		}
		final boolean validPath = pathExists && !editingPath.getUseFitted();
		if (warnUserIfNot && !validPath) {
			discreteMsg(
				"Only unfitted paths can be edited.<br>Run \"Un-fit volume\" to proceed");
			return false;
		}
		return uiReady && pathExists && validPath;
	}

	protected void setEditingPath(final Path path) {
		if (previousEditingPath != null) {
			previousEditingPath.setEditableNode(-1);
			previousEditingPath.setEditableNodeLocked(false);
		}
		previousEditingPath = editingPath;
		editingPath = path;
	}

	protected void detectEditingPath() {
		editingPath = getSingleSelectedPath();
	}

	protected Path getSingleSelectedPath() {
		final Collection<Path> sPaths = getSelectedPaths();
		if (sPaths == null || sPaths.size() != 1) return null;
		return getSelectedPaths().iterator().next();
	}

	protected void enableEditMode(final boolean enable) {
		if (enable) {
			changeUIState(SNTUI.EDITING);
			// We used to automatically enable hiding of out-of-focus nodes.
			// But without notifying user, this seems not intuitive, so disabling it for now.
//			if (isUIready() && !getUI().nearbySlices()) getUI().togglePartsChoice();
		}
		else {
			if (ui != null) ui.resetState();
		}
		if (enable && pathAndFillManager.getSelectedPaths().size() == 1) {
			editingPath = getSelectedPaths().iterator().next();
		}
		else {
			if (editingPath != null) editingPath.setEditableNode(-1);
			editingPath = null;
		}
		setDrawCrosshairsAllPanes(!enable);
		setLockCursorAllPanes(enable);
		getXYCanvas().setEditMode(enable);
		if (!single_pane) {
			getXZCanvas().setEditMode(enable);
			getZYCanvas().setEditMode(enable);
		}
		updateTracingViewers(false);
	}

	protected void pause(final boolean pause, final boolean hideSideViewsOnPause) {
		if (pause) {
			if (ui != null && ui.getState() != SNTUI.SNT_PAUSED && !uiReadyForModeChange()) {
				guiUtils.error("Please finish/abort current task before pausing SNT.");
				return;
			}
			if (xy != null && accessToValidImageData())
				xy.setProperty("snt-changes", xy.changes);
			changeUIState(SNTUI.SNT_PAUSED);
			disableEventsAllPanes(true);
			setDrawCrosshairsAllPanes(false);
			setCanvasLabelAllPanes(InteractiveTracerCanvas.SNT_PAUSED_LABEL);
			if (hideSideViewsOnPause) {
				setSideViewsVisible(false);
				getPrefs().setTemp("restoreviews", true);
			}
		}
		else {
			if (xy != null && xy.isLocked() && ui != null && !getConfirmation(
				"Image appears to be locked by another process. Activate SNT nevertheless?",
				"Image Locked")) {
				return;
			}
			disableEventsAllPanes(false);
			pauseTracing(tracingHalted, false);
			if (xy != null && accessToValidImageData() && xy.getProperty("snt-changes") != null) {
				final boolean changes = (boolean) xy.getProperty("snt-changes") && xy.changes;
				if (!changes && xy.changes && ui != null && guiUtils.getConfirmation("<HTML><div WIDTH=500>" //
							+ "Image seems to have been modified since you last paused SNT. "
								+ "Would you like to reload it so that SNT can access the modified pixel data?", //
								"Changes Detected. Reload Image?", "Yes. Reload Image", "No. Use Cached Data")) {
					ui.loadImagefromGUI(channel, frame);
				}
				xy.setProperty("snt-changes", false);
			}
			setSideViewsVisible(getPrefs().getTemp("restoreviews", true));
		}
	}

	protected void pauseTracing(final boolean pause,
		final boolean validateChange)
	{
		if (pause) {
			if (validateChange && !uiReadyForModeChange()) {
				guiUtils.error(
					"Please finish/abort current task before pausing tracing.");
				return;
			}
			tracingHalted = true;
			changeUIState(SNTUI.TRACING_PAUSED);
			setDrawCrosshairsAllPanes(false);
			setCanvasLabelAllPanes(InteractiveTracerCanvas.TRACING_PAUSED_LABEL);
			enableSnapCursor(snapCursor && accessToValidImageData());
		}
		else {
			tracingHalted = false;
			changeUIState(SNTUI.WAITING_TO_START_PATH);
			setDrawCrosshairsAllPanes(true);
			setCanvasLabelAllPanes(null);
		}
	}

	protected boolean isEditModeEnabled() {
		return isUIready() && SNTUI.EDITING == getUIState();
	}

	protected void updateCursor(final double new_x, final double new_y,
		final double new_z)
	{
		getXYCanvas().updateCursor(new_x, new_y, new_z);
		if (!single_pane) {
			getXZCanvas().updateCursor(new_x, new_y, new_z);
			getZYCanvas().updateCursor(new_x, new_y, new_z);
		}

	}

	synchronized public void loadLabelsFile(final String path) {

		final AmiraMeshDecoder d = new AmiraMeshDecoder();

		if (!d.open(path)) {
			guiUtils.error("Could not open the labels file '" + path + "'");
			return;
		}

		final ImageStack stack = d.getStack();

		final ImagePlus labels = new ImagePlus("Label file for Tracer", stack);

		if ((labels.getWidth() != width) || (labels.getHeight() != height) ||
			(labels.getNSlices() != depth))
		{
			guiUtils.error(
				"The size of that labels file doesn't match the size of the image you're tracing.");
			return;
		}

		// We need to get the AmiraParameters object for that image...

		final AmiraParameters parameters = d.parameters;

		materialList = parameters.getMaterialList();

		labelData = new byte[depth][];
		for (int z = 0; z < depth; ++z) {
			labelData[z] = (byte[]) stack.getPixels(xy.getStackIndex(channel, z + 1,
				frame));
		}

	}

	/** Assumes UI is available */
	synchronized protected void loadTracesFile(File file) {
		loading = true;
		if (file == null) file = ui.openFile("Open .traces File...", "traces");
		if (file == null) return; // user pressed cancel;
		if (!file.exists()) {
			guiUtils.error(file.getAbsolutePath() + " is no longer available");
			loading = false;
			return;
		}
		final int guessedType = pathAndFillManager.guessTracesFileType(file
			.getAbsolutePath());
		switch (guessedType) {
			case PathAndFillManager.TRACES_FILE_TYPE_COMPRESSED_XML:
				if (pathAndFillManager.loadCompressedXML(file.getAbsolutePath()))
					unsavedPaths = false;
				break;
			case PathAndFillManager.TRACES_FILE_TYPE_UNCOMPRESSED_XML:
				if (pathAndFillManager.loadUncompressedXML(file
					.getAbsolutePath())) unsavedPaths = false;
				break;
			default:
				guiUtils.error(file.getAbsolutePath() +
					" is not a valid traces file.");
				break;
		}
		loading = false;
	}

	/** Assumes UI is available */
	synchronized protected void loadSWCFile(File file) {
		loading = true;
		if (file == null) file = ui.openFile("Open (e)SWC File...", "swc");
		if (file == null) return; // user pressed cancel;
		if (!file.exists()) {
			guiUtils.error(file.getAbsolutePath() + " is no longer available");
			loading = false;
			return;
		}
		final int guessedType = pathAndFillManager.guessTracesFileType(file
			.getAbsolutePath());
		switch (guessedType) {
			case PathAndFillManager.TRACES_FILE_TYPE_SWC: {
				final SWCImportOptionsDialog swcImportDialog =
					new SWCImportOptionsDialog(getUI(), "SWC import options for " + file
						.getName());
				if (swcImportDialog.succeeded() && pathAndFillManager.importSWC(
					file.getAbsolutePath(), swcImportDialog.getIgnoreCalibration(),
					swcImportDialog.getXOffset(), swcImportDialog.getYOffset(),
					swcImportDialog.getZOffset(), swcImportDialog.getXScale(),
					swcImportDialog.getYScale(), swcImportDialog.getZScale(),
					swcImportDialog.getReplaceExistingPaths())) unsavedPaths = false;
				break;
			}
			default:
				guiUtils.error(file.getAbsolutePath() +
					" does not seem to contain valid SWC data.");
				break;
		}
		loading = false;
	}

	public void mouseMovedTo(final double x_in_pane, final double y_in_pane,
		final int in_plane, final boolean sync_panes_modifier_down,
		final boolean join_modifier_down)
	{

		double x, y, z;

		final double[] pd = new double[3];
		findPointInStackPrecise(x_in_pane, y_in_pane, in_plane, pd);
		x = pd[0];
		y = pd[1];
		z = pd[2];

		final boolean editing = isEditModeEnabled() && editingPath != null &&
			editingPath.isSelected();
		final boolean joining = !editing && join_modifier_down && pathAndFillManager
			.anySelected();

		PointInImage pim = null;
		if (joining) {
			// find the nearest node to this cursor position
			pim = pathAndFillManager.nearestJoinPointOnSelectedPaths(x, y, z);
		}
		else if (editing && !editingPath.isEditableNodeLocked()) {
			// find the nearest node to this cursor 2D position.
			// then activate the Z-slice of the retrieved node
			final int eNode = editingPath.indexNearestToCanvasPosition2D(x, y,
					getXYCanvas().nodeDiameter());
			if (eNode != -1) {
				pim = editingPath.getNodeWithoutChecks(eNode);
				editingPath.setEditableNode(eNode);
			}
		}
		if (pim != null) {
			x = pim.x / x_spacing;
			y = pim.y / y_spacing;
			z = pim.z / z_spacing;
			setCursorTextAllPanes((joining) ? " Fork Point" : null);
		}
		else {
			setCursorTextAllPanes(null);
		}

		final int ix = (int) Math.round(x);
		final int iy = (int) Math.round(y);
		final int iz = (int) Math.round(z);

		if (sync_panes_modifier_down || editing) setZPositionAllPanes(ix, iy, iz);

		String statusMessage = "";
		if (editing && editingPath.getEditableNodeIndex() > -1) {
			statusMessage = "Node " + editingPath.getEditableNodeIndex() + ", ";
//			System.out.println("unscaled "+ editingPath.getPointInCanvas(editingPath
//					.getEditableNodeIndex()));
//			System.out.println("scaled "+ editingPath.getPointInImage(editingPath
//					.getEditableNodeIndex()));
		}
		statusMessage += "World: (" + SNTUtils.formatDouble(ix * x_spacing, 2) + ", " +
			SNTUtils.formatDouble(iy * y_spacing, 2) + ", " + SNTUtils.formatDouble(iz *
				z_spacing, 2) + ");";
		if (labelData != null) {
			final byte b = labelData[iz][iy * width + ix];
			final int m = b & 0xFF;
			final String material = materialList[m];
			statusMessage += ", " + material;
		}
		statusMessage += " Image: (" + ix + ", " + iy + ", " + (iz + 1) + ")";
		updateCursor(x, y, z);
		statusService.showStatus(statusMessage);
		repaintAllPanes(); // Or the crosshair isn't updated...

		if (!fillerSet.isEmpty()) {
			for (FillerThread fillerThread : fillerSet) {
				final double distance = fillerThread.getDistanceAtPoint(ix, iy, iz);
				ui.getFillManager().showMouseThreshold((float)distance);
			}
		}
	}

	// When we set temporaryPath, we also want to update the display:

	@SuppressWarnings("deprecation")
	synchronized public void setTemporaryPath(final Path path) {

		final Path oldTemporaryPath = this.temporaryPath;

		getXYCanvas().setTemporaryPath(path);
		if (!single_pane) {
			getZYCanvas().setTemporaryPath(path);
			getXZCanvas().setTemporaryPath(path);
		}

		temporaryPath = path;

		if (temporaryPath != null) temporaryPath.setName("Temporary Path");
		if (use3DViewer) {

			if (oldTemporaryPath != null) {
				oldTemporaryPath.removeFrom3DViewer(univ);
			}
			if (temporaryPath != null) temporaryPath.addTo3DViewer(univ, getXYCanvas()
				.getTemporaryPathColor(), null);
		}
	}

	@SuppressWarnings("deprecation")
	synchronized public void setCurrentPath(final Path path) {
		final Path oldCurrentPath = this.currentPath;
		currentPath = path;
		if (currentPath != null) {
			if (pathAndFillManager.getPathFromID(currentPath.getID()) == null)
				currentPath.setName("Current Path");
			path.setSelected(true); // so it is rendered as an active path
		}
		getXYCanvas().setCurrentPath(path);
		if (!single_pane) {
			getZYCanvas().setCurrentPath(path);
			getXZCanvas().setCurrentPath(path);
		}
		if (use3DViewer) {
			if (oldCurrentPath != null) {
				oldCurrentPath.removeFrom3DViewer(univ);
			}
			if (currentPath != null) currentPath.addTo3DViewer(univ, getXYCanvas()
				.getTemporaryPathColor(), null);
		}
	}

	synchronized public Path getCurrentPath() {
		return currentPath;
	}

	protected void setPathUnfinished(final boolean unfinished) {

		this.pathUnfinished = unfinished;
		getXYCanvas().setPathUnfinished(unfinished);
		if (!single_pane) {
			getZYCanvas().setPathUnfinished(unfinished);
			getXZCanvas().setPathUnfinished(unfinished);
		}
	}

	void addThreadToDraw(final SearchInterface s) {
		getXYCanvas().addSearchThread(s);
		if (!single_pane) {
			getZYCanvas().addSearchThread(s);
			getXZCanvas().addSearchThread(s);
		}
	}

	void removeThreadToDraw(final SearchInterface s) {
		getXYCanvas().removeSearchThread(s);
		if (!single_pane) {
			getZYCanvas().removeSearchThread(s);
			getXZCanvas().removeSearchThread(s);
		}
	}

	int[] selectedPaths = null;

	/*
	 * Create a new 8-bit ImagePlus of the same dimensions as this image, but with
	 * values set to either 255 (if there's a point on a path there) or 0
	 */
	synchronized public ImagePlus makePathVolume(final Collection<Path> paths) {

		final short[][] snapshot_data = new short[depth][];

		for (int i = 0; i < depth; ++i)
			snapshot_data[i] = new short[width * height];

		pathAndFillManager.setPathPointsInVolume(paths, snapshot_data, (short) 255, width,
			height, depth);

		final ImageStack newStack = new ImageStack(width, height);

		for (int i = 0; i < depth; ++i) {
			final ShortProcessor thisSlice = new ShortProcessor(width, height);
			thisSlice.setPixels(snapshot_data[i]);
			newStack.addSlice(null, thisSlice.convertToByteProcessor(false));
		}

		final ImagePlus newImp = new ImagePlus(xy.getShortTitle() +
			" Rendered Paths", newStack);
		newImp.setCalibration(xy.getCalibration());
		return newImp;
	}

	synchronized public ImagePlus makePathVolume() {
		return makePathVolume(pathAndFillManager.getPaths());
	}

	/* Start a search thread looking for the goal in the arguments: */
	synchronized void testPathTo(final double world_x, final double world_y,
		final double world_z, final PointInImage joinPoint)
	{
		testPathTo(world_x, world_y, world_z, joinPoint, -1); // GUI execution
	}

	synchronized private void testPathTo(final double world_x, final double world_y, final double world_z,
										 final PointInImage joinPoint, final int minPathSize)
	{
		if (!lastStartPointSet) {
			statusService.showStatus(
				"No initial start point has been set.  Do that with a mouse click." +
					" (Or a Shift-" + GuiUtils.ctrlKey() +
					"-click if the start of the path should join another neurite.");
			return;
		}

		if (temporaryPath != null) {
			statusService.showStatus(
				"There's already a temporary path; Press 'N' to cancel it or 'Y' to keep it.");
			return;
		}

		double real_x_end, real_y_end, real_z_end;

		int x_end, y_end, z_end;
		if (joinPoint == null) {
			real_x_end = world_x;
			real_y_end = world_y;
			real_z_end = world_z;
		}
		else {
			real_x_end = joinPoint.x;
			real_y_end = joinPoint.y;
			real_z_end = joinPoint.z;
		}

		addSphere(targetBallName, real_x_end, real_y_end, real_z_end, getXYCanvas()
			.getTemporaryPathColor(), x_spacing * ballRadiusMultiplier);

		x_end = (int) Math.round(real_x_end / x_spacing);
		y_end = (int) Math.round(real_y_end / y_spacing);
		z_end = (int) Math.round(real_z_end / z_spacing);

		if (tracerThreadPool == null || tracerThreadPool.isShutdown()) {
			tracerThreadPool = Executors.newSingleThreadExecutor();
		}

		if (tubularGeodesicsTracingEnabled) {

			// Then useful values are:
			// oofFile.getAbsolutePath() - the filename of the OOF file
			// last_start_point_[xyz] - image coordinates of the start point
			// [xyz]_end - image coordinates of the end point

			// [xyz]_spacing

			tubularGeodesicsThread = new TubularGeodesicsTracer(secondaryImageFile,
					(int) Math.round(last_start_point_x), (int) Math.round(
					last_start_point_y), (int) Math.round(last_start_point_z), x_end,
					y_end, z_end, x_spacing, y_spacing, z_spacing, spacing_units);
			addThreadToDraw(tubularGeodesicsThread);
			tubularGeodesicsThread.addProgressListener(this);
			tubularGeodesicsThread.start();
			return;
		}

		if (!isAstarEnabled()) {
			manualSearchThread = new ManualTracerThread(this, last_start_point_x,
					last_start_point_y, last_start_point_z, x_end, y_end, z_end);
			addThreadToDraw(manualSearchThread);
			manualSearchThread.addProgressListener(this);
			tracerThreadPool.execute(manualSearchThread);
			return;
		}

		boolean useSecondary = isTracingOnSecondaryImageActive();
		RandomAccessibleInterval<? extends RealType<?>> img = useSecondary ? getSecondaryData() : getLoadedData();
		ImageStatistics imgStats = useSecondary ? statsSecondary : stats;
		double min = useSecondary ? stackMinSecondary : stackMin;
		double max = useSecondary ? stackMaxSecondary : stackMax;

		SearchCost costFunction;
		if (ReciprocalCost.class.equals(costFunctionClass)) {
			costFunction = new ReciprocalCost(min, max);
		} else if (OneMinusErfCost.class.equals(costFunctionClass)) {
			OneMinusErfCost cost = new OneMinusErfCost(imgStats.max, imgStats.mean, imgStats.stdDev);
			cost.setZFudge(oneMinusErfZFudge);
			costFunction = cost;
		} else if (DifferenceCost.class.equals(costFunctionClass)) {
			costFunction = new DifferenceCost(min, max);
		} else {
			throw new IllegalArgumentException("BUG: Unknown cost function class " + costFunctionClass);
		}
		SearchHeuristic heuristic = new EuclideanHeuristic();

		// TODO: unify api for these two
		if (searchType.equals(TracerThread.class)) {
			currentSearchThread = new TracerThread(
					this, img,
					(int) Math.round(last_start_point_x),
					(int) Math.round(last_start_point_y),
					(int) Math.round(last_start_point_z),
					x_end, y_end, z_end,
					costFunction, heuristic);

		} else if (searchType.equals(BidirectionalSearch.class)) {
			currentSearchThread = new BidirectionalSearch(
					this, img,
					(int) Math.round(last_start_point_x),
					(int) Math.round(last_start_point_y),
					(int) Math.round(last_start_point_z),
					x_end, y_end, z_end,
					costFunction, heuristic);

		} else {
			throw new IllegalArgumentException("BUG: Unknown search class");

		}
		addThreadToDraw(currentSearchThread);
		currentSearchThread.setDrawingColors(Color.CYAN, Color.ORANGE);// TODO: Make this color a preference
		currentSearchThread.setDrawingThreshold(-1);
		currentSearchThread.addProgressListener(this);
		tracerThreadPool.execute(currentSearchThread);

	}

	public BidirectionalSearch createSearch(final double world_x, final double world_y,
											final double world_z, final PointInImage joinPoint,
											SearchCost costFunction, SearchHeuristic heuristic)
	{
		return createSearch(this.sliceAtCT, world_x, world_y, world_z, joinPoint, costFunction, heuristic);
	}

	public BidirectionalSearch createSearch(final RandomAccessibleInterval<? extends RealType<?>> img,
											final double world_x, final double world_y,
											final double world_z, final PointInImage joinPoint,
											SearchCost costFunction, SearchHeuristic heuristic) {
		if (!lastStartPointSet) {
			statusService.showStatus(
					"No initial start point has been set.  Do that with a mouse click." +
							" (Or a Shift-" + GuiUtils.ctrlKey() +
							"-click if the start of the path should join another neurite.");
			return null;
		}

		if (temporaryPath != null) {
			statusService.showStatus(
					"There's already a temporary path; Press 'N' to cancel it or 'Y' to keep it.");
			return null;
		}

		double real_x_end, real_y_end, real_z_end;

		int x_end, y_end, z_end;
		if (joinPoint == null) {
			real_x_end = world_x;
			real_y_end = world_y;
			real_z_end = world_z;
		}
		else {
			real_x_end = joinPoint.x;
			real_y_end = joinPoint.y;
			real_z_end = joinPoint.z;
			endJoin = joinPoint.onPath;
			endJoinPoint = joinPoint;
		}

		addSphere(targetBallName, real_x_end, real_y_end, real_z_end, getXYCanvas()
				.getTemporaryPathColor(), x_spacing * ballRadiusMultiplier);

		x_end = (int) Math.round(real_x_end / x_spacing);
		y_end = (int) Math.round(real_y_end / y_spacing);
		z_end = (int) Math.round(real_z_end / z_spacing);

		return new BidirectionalSearch(
				this, img,
				(int) Math.round(last_start_point_x),
				(int) Math.round(last_start_point_y),
				(int) Math.round(last_start_point_z),
				x_end, y_end, z_end,
				costFunction,
				heuristic);
	}

	public BidirectionalSearch createSearch2(final double start_x, final double start_y, final double start_z,
											 final double world_x, final double world_y, final double world_z) {

		int x_start, y_start, z_start;
		int x_end, y_end, z_end;

		x_start = (int) Math.round(start_x / x_spacing);
		y_start = (int) Math.round(start_y / y_spacing);
		z_start = (int) Math.round(start_z / z_spacing);

		x_end = (int) Math.round(world_x / x_spacing);
		y_end = (int) Math.round(world_y / y_spacing);
		z_end = (int) Math.round(world_z / z_spacing);

		return new BidirectionalSearch(this, this.sliceAtCT,
				x_start, y_start, z_start,
				x_end, y_end, z_end,
				new ReciprocalCost(stats.min, stats.max),
				new EuclideanHeuristic());

	}

	synchronized public void confirmTemporary(final boolean updateTracingViewers) {

		if (temporaryPath == null)
			// Just ignore the request to confirm a path (there isn't one):
			return;

		currentPath.add(temporaryPath);

		final PointInImage last = currentPath.lastPoint();
		last_start_point_x = (int) Math.round(last.x / x_spacing);
		last_start_point_y = (int) Math.round(last.y / y_spacing);
		last_start_point_z = (int) Math.round(last.z / z_spacing);

		{
			setTemporaryPath(null);
			changeUIState(SNTUI.PARTIAL_PATH);
			if (updateTracingViewers)
				updateTracingViewers(true);
		}

		/*
		 * This has the effect of removing the path from the 3D viewer and adding it
		 * again:
		 */
		setCurrentPath(currentPath);
	}

	synchronized public void cancelTemporary() {

		if (!lastStartPointSet) {
			discreteMsg(
				"No initial start point has been set yet.<br>Do that with a mouse click or a Shift+" +
					GuiUtils.ctrlKey() +
					"-click if the start of the path should join another.");
			return;
		}

		if (temporaryPath == null) {
			discreteMsg("There is no temporary path to discard");
			return;
		}

		removeSphere(targetBallName);
		setTemporaryPath(null);
		updateTracingViewers(false);
	}

	/**
	 * Cancels the temporary path.
	 */
	synchronized public void cancelPath() {

		// Is there an unconfirmed path? If so, warn people about it...
		if (temporaryPath != null) {
			discreteMsg(
				"You need to confirm the last segment before canceling the path.");
			return;
		}

		if (currentPath != null && currentPath.startJoins != null) {
			currentPath.unsetStartJoin();
		}

		removeSphere(targetBallName);
		removeSphere(startBallName);

		setCurrentPath(null);
		setTemporaryPath(null);

		lastStartPointSet = false;
		setPathUnfinished(false);

		updateTracingViewers(true);
	}

	/**
	 * Automatically traces a path from a point A to a point B. See
	 * {@link #autoTrace(List, PointInImage)} for details.
	 *
	 * @param start the {@link PointInImage} the starting point of the path
	 * @param end the {@link PointInImage} the terminal point of the path
	 * @param forkPoint the {@link PointInImage} fork point of the parent
	 *          {@link Path} from which the searched path should branch off, or
	 *          null if the the path should not have any parent.
	 * @return the path a reference to the computed path.
	 * @see #autoTrace(List, PointInImage)
	 */
	public Path autoTrace(final PointInImage start, final PointInImage end,
		final PointInImage forkPoint)
	{
		final ArrayList<PointInImage> list = new ArrayList<>();
		list.add(start);
		list.add(end);
		return autoTrace(list, forkPoint);
	}

	/**
	 * Automatically traces a path from a list of points and adds it to the active
	 * {@link PathAndFillManager} instance. Note that this method still requires
	 * SNT's UI. For headless auto-tracing have a look at {@link TracerThread}.
	 * <p>
	 * SNT's UI will remain blocked in "search mode" until the Path computation
	 * completes. Tracing occurs through the active {@link SearchInterface}
	 * selected in the UI, i.e., {@link TracerThread} (the default A* search),
	 * {@link TubularGeodesicsTracer}, etc.
	 * <p>
	 * All input {@link PointInImage} must be specified in real world coordinates.
	 * <p>
	 *
	 * @param pointList the list of {@link PointInImage} containing the nodes to
	 *          be used as target goals during the search. If the search cannot
	 *          converge into a target point, such point is omitted from path, if
	 *          Successful, target point will be included in the final path. the
	 *          final path. The first point in the list is the start of the path,
	 *          the last its terminus. Null objects not allowed.
	 * @param forkPoint the {@link PointInImage} fork point of the parent
	 *          {@link Path} from which the searched path should branch off, or
	 *          null if the the path should not have any parent.
	 * @return the path a reference to the computed path. It is added to the Path
	 *         Manager list.If a path cannot be fully computed from the specified
	 *         list of points, a single-point path is generated.
	 */
	public Path autoTrace(final List<PointInImage> pointList, final PointInImage forkPoint)
	{
		if (pointList == null || pointList.size() == 0)
			throw new IllegalArgumentException("pointList cannot be null or empty");

		SearchCost costFunction = new ReciprocalCost(stats.min, stats.max);
		SearchHeuristic heuristic = new EuclideanHeuristic();

		final boolean existingEnableUIupdates = pathAndFillManager.enableUIupdates;
		pathAndFillManager.enableUIupdates = false;

		// Ensure there are no incomplete tracings around and disable UI
		if (ui != null && ui.getState() != SNTUI.READY) ui.abortCurrentOperation();
		final SNTUI existingUI = getUI();
		changeUIState(SNTUI.SEARCHING);
		ui = null;

		// Start path from first point in list
		final PointInImage start = pointList.get(0);
		startPath(start.x, start.y, start.z, forkPoint);

		final int secondNodeIdx = (pointList.size() == 1) ? 0 : 1;
		final int nNodes = pointList.size();

		if (tracerThreadPool == null || tracerThreadPool.isShutdown()) {
			tracerThreadPool = Executors.newSingleThreadExecutor();
		}

		// Now keep appending nodes to temporary path
		for (int i = secondNodeIdx; i < nNodes; i++) {
			// Append node and wait for search to be finished
			final PointInImage node = pointList.get(i);

			BidirectionalSearch pathSearch = createSearch(
					node.x, node.y, node.z,
					null, // joinPoint
					costFunction, heuristic);

			pathSearch.setDrawingColors(Color.CYAN, Color.ORANGE);
			pathSearch.setDrawingThreshold(-1);
			addThreadToDraw(pathSearch);
			pathSearch.addProgressListener(this);

			Future<?> result = tracerThreadPool.submit(pathSearch);
			Path pathResult = null;
			try {
				result.get();
				pathResult = pathSearch.getResult();
			} catch (InterruptedException | ExecutionException e) {
				SNTUtils.error("Error during auto-trace", e);
			} catch(Throwable t) {
				SNTUtils.error("Unknown error during trace", t);
			}

			removeThreadToDraw(pathSearch);

			if (pathResult == null) {
				SNTUtils.log("Auto-trace result was null.");
				return null;
			}

			if (endJoin != null) {
				pathResult.setEndJoin(endJoin, endJoinPoint);
			}
			setTemporaryPath(pathResult);
			confirmTemporary(true);
		}

		finishedPath();

		// restore UI state
		showStatus(0, 0, "Tracing Complete");

		pathAndFillManager.enableUIupdates = existingEnableUIupdates;
		ui = existingUI;
		if (existingEnableUIupdates) pathAndFillManager.resetListeners(null);

		changeUIState(SNTUI.READY);

		return pathAndFillManager.getPath(pathAndFillManager.size() - 1);

	}

	public Path autoTrace2(final List<PointInImage> pointList)
	{
		if (pointList == null || pointList.size() == 0)
			throw new IllegalArgumentException("pointList cannot be null or empty");

		if (tracerThreadPool == null || tracerThreadPool.isShutdown()) {
			tracerThreadPool = Executors.newSingleThreadExecutor();
		}

		Path fullPath = new Path(x_spacing, y_spacing, z_spacing, spacing_units);

		// Now keep appending nodes to temporary path
		for (int i=0; i<pointList.size()-1; i++) {
			// Append node and wait for search to be finished
			final PointInImage start = pointList.get(i);
			final PointInImage end = pointList.get(i+1);

			BidirectionalSearch pathSearch = createSearch2(start.x, start.y, start.z, end.x, end.y, end.z);

			Future<?> result = tracerThreadPool.submit(pathSearch);
			Path pathResult = null;
			try {
				result.get();
				pathResult = pathSearch.getResult();
			} catch (InterruptedException | ExecutionException e) {
				SNTUtils.error("Error during auto-trace", e);
			} catch(Throwable t) {
				SNTUtils.error("Unknown error during trace", t);
			}

			if (pathResult == null) {
				SNTUtils.log("Auto-trace result was null.");
				return null;
			}
			fullPath.add(pathResult);
		}

		return fullPath;

	}

	synchronized protected void replaceCurrentPath(final Path path) {
		if (currentPath != null) {
			discreteMsg("An active temporary path already exists...");
			return;
		}
//		if (getUIState() != SNTUI.WAITING_TO_START_PATH) {
//			discreteMsg("Please finish current operation before extending "+ path.getName());
//			return;
//		}
		unsavedPaths = true;
		lastStartPointSet = true;
		selectPath(path, false);
		setPathUnfinished(true);
		setCurrentPath(path);
		last_start_point_x = (int) Math.round(path.lastPoint().x / x_spacing);
		last_start_point_y = (int) Math.round(path.lastPoint().y / y_spacing);
		last_start_point_z = (int) Math.round(path.lastPoint().z / z_spacing);
		setTemporaryPath(null);
		changeUIState(SNTUI.PARTIAL_PATH);
		updateAllViewers();
	}

	synchronized protected void finishedPath() {

		if (currentPath == null) {
			// this can happen through repeated hotkey presses
			if (ui != null) discreteMsg("No temporary path to finish...");
			return;
		}

		// Is there an unconfirmed path? If so, confirm it first
		if (temporaryPath != null) confirmTemporary(false);

		if (justFirstPoint() && ui != null && ui.confirmTemporarySegments && !getConfirmation(
			"Create a single point path? (such path is typically used to mark the cell soma)",
			"Create Single Point Path?"))
		{
			return;
		}

		if (justFirstPoint()) {
			final PointInImage p = new PointInImage(last_start_point_x * x_spacing,
				last_start_point_y * y_spacing, last_start_point_z * z_spacing);
			p.onPath = currentPath;
			currentPath.addPointDouble(p.x, p.y, p.z);
			currentPath.startJoinsPoint = p;
			cancelSearch(false);
		}
		else {
			removeSphere(startBallName);
		}

		removeSphere(targetBallName);
		if (pathAndFillManager.getPathFromID(currentPath.getID()) == null)
			pathAndFillManager.addPath(currentPath, true, false, false);
		unsavedPaths = true;
		lastStartPointSet = false;
		if (activateFinishedPath) selectPath(currentPath, false);
		setPathUnfinished(false);
		setCurrentPath(null);

		// ... and change the state of the UI
		changeUIState(SNTUI.WAITING_TO_START_PATH);
		updateTracingViewers(true);
	}

	synchronized protected void clickForTrace(final Point3d p, final boolean join) {
		final double x_unscaled = p.x / x_spacing;
		final double y_unscaled = p.y / y_spacing;
		final double z_unscaled = p.z / z_spacing;
		setZPositionAllPanes((int) x_unscaled, (int) y_unscaled, (int) z_unscaled);
		clickForTrace(p.x, p.y, p.z, join);
	}

	synchronized protected void clickForTrace(final double world_x,
		final double world_y, final double world_z, final boolean join)
	{

		PointInImage joinPoint = null;

		if (join) {
			joinPoint = pathAndFillManager.nearestJoinPointOnSelectedPaths(world_x /
				x_spacing, world_y / y_spacing, world_z / z_spacing);
		}

		// FIXME: in some of the states this doesn't make sense; check for them:
		if (currentSearchThread != null) return;

		if (temporaryPath != null) return;

		if (!fillerSet.isEmpty()) {
			setFillThresholdFrom(world_x, world_y, world_z);
			return;
		}

		if (pathUnfinished) {
			/*
			 * Then this is a succeeding point, and we should start a search.
			 */
			try {
				testPathTo(world_x, world_y, world_z, joinPoint);
				changeUIState(SNTUI.SEARCHING);
			} catch (final Exception ex) {
				if (getUI() != null) {
					getUI().error(ex.getMessage());
					getUI().enableHessian(false);
					getUI().reset();
				} else {
					ex.printStackTrace();
				}
			}
		}
		else {
			/* This is an initial point. */
			startPath(world_x, world_y, world_z, joinPoint);
			changeUIState(SNTUI.PARTIAL_PATH);
		}

	}

	synchronized protected void clickForTrace(final double x_in_pane_precise,
		final double y_in_pane_precise, final int plane, final boolean join)
	{

		final double[] p = new double[3];
		findPointInStackPrecise(x_in_pane_precise, y_in_pane_precise, plane, p);

		final double world_x = p[0] * x_spacing;
		final double world_y = p[1] * y_spacing;
		final double world_z = p[2] * z_spacing;

		clickForTrace(world_x, world_y, world_z, join);
	}

	public void setFillThresholdFrom(final double world_x, final double world_y,
		final double world_z)
	{
		double min_dist = Double.POSITIVE_INFINITY;
		for (FillerThread fillerThread : fillerSet) {
			final double distance = fillerThread.getDistanceAtPoint(world_x / x_spacing,
					world_y / y_spacing, world_z / z_spacing);
			if (distance > 0 && distance < min_dist) {
				min_dist = distance;
			}
		}
		if (min_dist == Double.POSITIVE_INFINITY) {
			min_dist = -1.0f;
		}
		setFillThreshold(min_dist);

	}

	/**
	 * Sets the fill threshold distance. Typically, this value is set before a
	 * filling operation as a starting value for the {@link FillerThread}.
	 *
	 * @param distance the new threshold distance. Set it to {@code -1} to use SNT's
	 *                 default.
	 * @throws IllegalArgumentException If distance is not a valid positive value
	 */
	public void setFillThreshold(final double distance) throws IllegalArgumentException {
		if (distance != -1d && (Double.isNaN(distance) || distance <= 0))
			throw new IllegalArgumentException("Threshold distance must be a valid positive value");
		this.fillThresholdDistance = (distance == -1d) ? 0.03d : distance;
		if (ui != null)
			ui.getFillManager().updateThresholdWidget(fillThresholdDistance);
		fillerSet.forEach(f -> f.setThreshold(fillThresholdDistance)); // fillerSet never null
	}

	synchronized void startPath(final double world_x, final double world_y,
		final double world_z, final PointInImage joinPoint)
	{

		if (lastStartPointSet) {
			statusService.showStatus(
				"The start point has already been set; to finish a path press 'F'");
			return;
		}

		setPathUnfinished(true);
		lastStartPointSet = true;

		final Path path = new Path(x_spacing, y_spacing, z_spacing, spacing_units);
		path.setCTposition(channel, frame);
		path.setName("New Path");

		Color ballColor;

		double real_last_start_x, real_last_start_y, real_last_start_z;

		if (joinPoint == null) {
			real_last_start_x = world_x;
			real_last_start_y = world_y;
			real_last_start_z = world_z;
			ballColor = getXYCanvas().getTemporaryPathColor();
		}
		else {
			real_last_start_x = joinPoint.x;
			real_last_start_y = joinPoint.y;
			real_last_start_z = joinPoint.z;
			path.setStartJoin(joinPoint.onPath, joinPoint);
			ballColor = Color.GREEN;
		}

		last_start_point_x = real_last_start_x / x_spacing;
		last_start_point_y = real_last_start_y / y_spacing;
		last_start_point_z = real_last_start_z / z_spacing;

		addSphere(startBallName, real_last_start_x, real_last_start_y,
			real_last_start_z, ballColor, x_spacing * ballRadiusMultiplier);

		setCurrentPath(path);
	}

	protected void addSphere(final String name, final double x, final double y,
		final double z, final Color color, final double radius)
	{
		if (use3DViewer) {
			final List<Point3f> sphere = customnode.MeshMaker.createSphere(x, y, z,
				radius);
			univ.addTriangleMesh(sphere, new Color3f(color), name);
		}
	}

	protected void removeSphere(final String name) {
		if (use3DViewer) univ.removeContent(name);
	}

	/*
	 * Return true if we have just started a new path, but have not yet added any
	 * connections to it, otherwise return false.
	 */
	private boolean justFirstPoint() {
		return pathUnfinished && (currentPath.size() == 0);
	}

	protected void startSholl(final PointInImage centerScaled) {
		SwingUtilities.invokeLater(() -> {
			setZPositionAllPanes((int) Math.round(centerScaled.x), (int) Math.round(centerScaled.y),
					(int) Math.round(centerScaled.z));
			setShowOnlySelectedPaths(false);
			SNTUtils.log("Starting Sholl Analysis centered at " + centerScaled);
			final Map<String, Object> input = new HashMap<>();
			input.put("snt", this);
			input.put("center", centerScaled);
			input.put("tree", (getUI() == null) ? new Tree(getPathAndFillManager().getPathsFiltered())
					: getUI().getPathManager().getMultipleTreesInASingleContainer());
			final CommandService cmdService = getContext().getService(CommandService.class);
			cmdService.run(ShollAnalysisTreeCmd.class, true, input);
		});
	}

	public ImagePlus getFilledBinaryImp() {
		if (fillerSet.isEmpty()) return null;
		FillerThread filler = fillerSet.iterator().next();
		return new FillConverter(fillerSet, getLoadedDataAsImp()).getBinaryImp();
	}

	public ImagePlus getFilledGreyImp() {
		if (fillerSet.isEmpty()) return null;
		FillerThread filler = fillerSet.iterator().next();
		return new FillConverter(fillerSet, getLoadedDataAsImp()).getGreyImp();
	}

	public ImagePlus getFilledDistanceImp() {
		if (fillerSet.isEmpty()) return null;
		FillerThread filler = fillerSet.iterator().next();
		return new FillConverter(fillerSet, getLoadedDataAsImp()).getDistanceImp();
	}

	protected int guessResamplingFactor() {
		if (width == 0 || height == 0 || depth == 0) throw new IllegalArgumentException(
			"Can't call guessResamplingFactor() before width, height and depth are set...");
		/*
		 * This is about right for me, but probably should be related to the free memory
		 * somehow. However, those calls are so notoriously unreliable on Java that it's
		 * probably not worth it.
		 */
		final long maxSamplePoints = 500 * 500 * 100;
		int level = 0;
		while (true) {
			final long samplePoints = (long) (width >> level) *
				(long) (height >> level) * (depth >> level);
			if (samplePoints < maxSamplePoints) return (1 << level);
			++level;
		}
	}

	protected boolean isUIready() {
		if (ui == null) return false;
		return ui.isVisible();
	}

	public void addFillerThread(final FillerThread filler) {
		fillerSet.add(filler);
		filler.addProgressListener(this);
		filler.addProgressListener(ui.getFillManager());
		addThreadToDraw(filler);
		changeUIState(SNTUI.FILLING_PATHS);
	}

	synchronized public void initPathsToFill(final Set<Path> fromPaths) {

		fillerSet.clear();
		for (Path path : fromPaths) {
			final FillerThread filler = new FillerThread(sliceAtCT, xy.getCalibration(), fillThresholdDistance,
					5000, new ReciprocalCost(stats.min, stats.max));
			addThreadToDraw(filler);
			filler.addProgressListener(this);
			filler.addProgressListener(ui.getFillManager());
			filler.setSourcePaths(Collections.singleton(path));
			fillerSet.add(filler);
		}
		SNTUtils.log("# FillerThreads: " + fillerSet.size());

		if (ui != null) ui.setFillListVisible(true);

		changeUIState(SNTUI.FILLING_PATHS);
	}

	protected void setFillTransparent(final boolean transparent) {
		getXYCanvas().setFillTransparent(transparent);
		if (!single_pane) {
			getXZCanvas().setFillTransparent(transparent);
			getZYCanvas().setFillTransparent(transparent);
		}
	}

	public double getMinimumSeparation() {
		return (is2D()) ? Math.min(Math.abs(x_spacing), Math.abs(y_spacing))
				: Math.min(Math.abs(x_spacing), Math.min(Math.abs(y_spacing), Math.abs(z_spacing)));
	}

	protected double getAverageSeparation() {
		return (is2D()) ? (x_spacing + y_spacing) / 2 : (x_spacing + y_spacing + z_spacing) / 3;
	}

	/**
	 * Retrieves the pixel data of the main image currently loaded in memory as an
	 * ImagePlus object. Returned image is always a single channel image.
	 *
	 * @return the loaded data corresponding to the C,T position currently being
	 *         traced, or null if no image data has been loaded into memory.
	 */
	public ImagePlus getLoadedDataAsImp() {
		if (!inputImageLoaded()) return null;
		@SuppressWarnings("unchecked")
		final ImagePlus imp = ImageJFunctions.wrap(
				Views.permute(
						Views.addDimension(
								this.sliceAtCT,
								0,
								0),
						2,
						3),
				"Image");
		final Calibration calibration = new Calibration();
		calibration.pixelWidth = this.x_spacing;
		calibration.pixelHeight = this.y_spacing;
		calibration.pixelDepth = this.z_spacing;
		calibration.setUnit(this.spacing_units);
		imp.setCalibration(calibration);
		return imp;
	}

	public RandomAccessibleInterval<? extends RealType<?>> getLoadedData() {
		return this.sliceAtCT;
	}

	@Deprecated
	public void startHessian(final String image, final double sigma, final boolean wait) {
		// do nothing
	}

	/**
	 * Returns the file of the 'secondary image', if any.
	 *
	 * @return the secondary image file, or null if no file has been set
	 */
	protected File getFilteredImageFile() {
		return secondaryImageFile;
	}

	/**
	 * Assesses if the 'secondary image' has been loaded into memory. Note that while
	 * some tracer Threads will load the image into memory, others may waive the loading
	 * to third party libraries
	 *
	 * @return true, if image has been loaded into memory.
	 */
	public boolean isSecondaryImageLoaded() {
		return secondaryData != null;
	}

	protected boolean inputImageLoaded() {
		return this.img != null;
	}

	protected boolean isTracingOnSecondaryImageAvailable() {
		return isSecondaryImageLoaded() || tubularGeodesicsTracingEnabled;
	}

	/**
	 * Specifies the 'secondary image' to be used during a tracing session.
	 *
	 * @param file The file containing the 'secondary image'
	 */
	public void setSecondaryImage(final File file) {
		secondaryImageFile = file;
		if (ui != null) ui.updateFilteredImageFileWidget();
	}

	/**
	 * Loads the 'secondary image' specified by {@link #setSecondaryImage(File)} into
	 * memory as 32-bit data.
	 * 
	 * @param file The file to be loaded
	 * 
	 * @throws IOException              If image could not be loaded
	 * @throws IllegalArgumentException if dimensions are unexpected, or image type
	 *                                  is not supported
	 * @see #isSecondaryImageLoaded()
	 * @see #getSecondaryDataAsImp()
	 */
	public void loadSecondaryImage(final File file) throws IOException, IllegalArgumentException {
		final ImagePlus imp = openCachedDataImage(file);
		loadSecondaryImage(imp, true);
		setSecondaryImage(isSecondaryImageLoaded() ? file : null);
	}

	public void loadSecondaryImage(final ImagePlus imp) throws IllegalArgumentException {
		loadSecondaryImage(imp, true);
	}

	public void loadSecondaryImage(final RandomAccessibleInterval<FloatType> img, final boolean computeStatistics)
	{
		loadSecondaryImage(img, true, computeStatistics);
	}

	public void setSecondaryImageMinMax(final float min, final float max) {
		stackMinSecondary = min;
		stackMaxSecondary = max;
	}

	public float[] getSecondaryImageMinMax() {
		return new float[] { (float)stackMinSecondary, (float)stackMaxSecondary };
	}

	protected void loadSecondaryImage(final ImagePlus imp, final boolean changeUIState) {
		assert imp != null;
		if (secondaryImageFile != null && secondaryImageFile.getName().toLowerCase().contains(".oof")) {
			showStatus(0, 0, "Optimally Oriented Flux image detected");
			SNTUtils.log("Optimally Oriented Flux image detected. Image won't be cached...");
			tubularGeodesicsTracingEnabled = true;
			return;
		}
		if (changeUIState) changeUIState(SNTUI.CACHING_DATA);
		secondaryData = ImageJFunctions.wrap(imp);
		SNTUtils.log("Secondary data dimensions: " +
				Arrays.toString(Intervals.dimensionsAsLongArray(secondaryData)));
		ImageStatistics impStats = imp.getStatistics(ImageStatistics.MIN_MAX | ImageStatistics.MEAN |
				ImageStatistics.STD_DEV);
		stackMinSecondary = impStats.min;
		stackMaxSecondary = impStats.max;
		statsSecondary = impStats;
		File file = null;
		if (isSecondaryImageLoaded() && (imp.getFileInfo() != null)) {
			file = new File(imp.getFileInfo().directory, imp.getFileInfo().fileName);
		}
		setSecondaryImage(file);
		if (changeUIState) {
			changeUIState(SNTUI.WAITING_TO_START_PATH);
			if (getUI() != null) {
				getUI().enableHessian(false);
				getUI().enableSecondaryImgTracing(true);
			}
		}
	}

	protected void loadSecondaryImage(final RandomAccessibleInterval<FloatType> img, final boolean changeUIState,
									  final boolean computeStatistics)
	{
		assert img != null;
		if (secondaryImageFile != null && secondaryImageFile.getName().toLowerCase().contains(".oof")) {
			showStatus(0, 0, "Optimally Oriented Flux image detected");
			SNTUtils.log("Optimally Oriented Flux image detected. Image won't be cached...");
			tubularGeodesicsTracingEnabled = true;
			return;
		}
		if (changeUIState) changeUIState(SNTUI.CACHING_DATA);
		secondaryData =  img;
		SNTUtils.log("Secondary data dimensions: " +
				Arrays.toString(Intervals.dimensionsAsLongArray(secondaryData)));
		if (computeStatistics) {
			OpService opService = getContext().getService(OpService.class);
			IterableInterval<FloatType> iterableView = Views.iterable(img);
			Pair<FloatType, FloatType> p = opService.stats().minMax(iterableView);
			stackMinSecondary = p.getA().getRealDouble();
			stackMaxSecondary = p.getB().getRealDouble();
			double mean = opService.stats().mean(iterableView).getRealDouble();
			double stdDev = opService.stats().stdDev(iterableView).getRealDouble();
			// HACK
			statsSecondary = new ImageStatistics();
			statsSecondary.min = stackMinSecondary;
			statsSecondary.max = stackMaxSecondary;
			statsSecondary.mean = mean;
			statsSecondary.stdDev = stdDev;
		}
		if (changeUIState) {
			changeUIState(SNTUI.WAITING_TO_START_PATH);
			if (getUI() != null) {
				getUI().enableHessian(false);
				getUI().enableSecondaryImgTracing(true);
			}
		}
	}

	@Deprecated
	public void loadTubenessImage(final String type, final File file) throws IOException, IllegalArgumentException {
		final ImagePlus imp = openCachedDataImage(file);
		final HessianCaller hc = getHessianCaller(type);
		loadTubenessImage(hc, imp, true);
		hc.sigmas = null;
	}

	@Deprecated
	public void loadTubenessImage(final String type, final ImagePlus imp) throws IllegalArgumentException {
		loadTubenessImage(getHessianCaller(type), imp, true);
	}

	@Deprecated
	protected void loadTubenessImage(final HessianCaller hc, final ImagePlus imp, final boolean changeUIState) throws IllegalArgumentException {
		if (xy == null) throw new IllegalArgumentException(
				"Data can only be loaded after tracing image is known");
		if (!compatibleImp(imp)) {
				throw new IllegalArgumentException("Dimensions do not match those of  " + xy.getTitle()
				+ ". If this unexpected, check under 'Image>Properties...' that CZT axes are not swapped.");
		}
		if (changeUIState) changeUIState(SNTUI.CACHING_DATA);
		SNTUtils.log("Loading tubeness image max=" + stackMaxSecondary);
		loadCachedData(imp, hc.cachedTubeness = new float[depth][]);
		if (changeUIState) {
			getUI().updateHessianPanel(hc);
			changeUIState(SNTUI.WAITING_TO_START_PATH);
		}
	}

	@Deprecated
	private void loadCachedData(final ImagePlus imp, final float[][] destination) {
		showStatus(0, 0, "Loading secondary image");
		SNTUtils.convertTo32bit(imp);
		final ImageStack s = imp.getStack();
		for (int z = 0; z < depth; ++z) {
			showStatus(z, depth, "Loading image/Computing range...");
			final int pos = imp.getStackIndex(channel, z + 1, frame);
			destination[z] = (float[]) s.getPixels(pos);
			for (int y = 0; y < height; ++y) {
				for (int x = 0; x < width; ++x) {
					final float v = destination[z][y * width + x];
					if (v < stackMinSecondary) stackMinSecondary = v;
					if (v > stackMaxSecondary) stackMaxSecondary = v;
				}
			}
		}
		showStatus(0, 0, null);
	}

	private boolean compatibleImp(final ImagePlus imp) {
		return imp.getNChannels() <= channel && imp.getNFrames() <= frame && imp.getWidth() == xy.getWidth()
				&& imp.getHeight() == xy.getHeight() && imp.getNSlices() == xy.getNSlices();
	}

	private ImagePlus openCachedDataImage(final File file) throws IOException {
		if (xy == null) throw new IllegalArgumentException(
			"Data can only be loaded after main tracing image is known");
		if (!SNTUtils.fileAvailable(file)) {
			throw new IllegalArgumentException("File path of input data unknown");
		}
		ImagePlus imp = (ImagePlus) legacyService.getIJ1Helper().openImage(file.getAbsolutePath());
		if (imp == null) {
			final Dataset ds = datasetIOService.open(file.getAbsolutePath());
			if (ds == null)
				throw new IllegalArgumentException("Image could not be loaded by IJ.");
			imp = convertService.convert(ds, ImagePlus.class);
		}
		if (!compatibleImp(imp)) {
			throw new IllegalArgumentException("Dimensions do not match those of  " + xy.getTitle()
			+ ". If this unexpected, check under 'Image>Properties...' that CZT axes are not swapped.");
		}
		return imp;
	}

	/**
	 * Retrieves the 'secondary image' data currently loaded in memory as an
	 * ImagePlus object. Returned image is always of 32-bit type.
	 *
	 * @return the loaded data or null if no image has been loaded.
	 * @see #isSecondaryImageLoaded()
	 * @see #loadSecondaryImage(ImagePlus)
	 * @see #loadSecondaryImage(File)
	 */
	public ImagePlus getSecondaryDataAsImp() {
		if (!isSecondaryImageLoaded()) {
			return null;
		}
		ImagePlus imp = ImageJFunctions.wrap(secondaryData, "Secondary Data");
		updateLut();
		imp.setLut(lut);
		imp.copyScale(xy);
		return imp;
	}

	public RandomAccessibleInterval<FloatType> getSecondaryData() {
		return secondaryData;
	}

	protected ImagePlus getCachedTubenessDataAsImp(final String type) {
		final HessianCaller hc = getHessianCaller(type);
		return (hc.cachedTubeness == null) ? null : getFilteredDataFromCachedData("Tubeness Data ["+ type + "]", hc.cachedTubeness);
	}

	private ImagePlus getFilteredDataFromCachedData(final String title, final float[][] data) {
		final ImageStack stack = new ImageStack(xy.getWidth(), xy.getHeight());
		for (int z = 0; z < depth; ++z) {
			final FloatProcessor ip = new FloatProcessor(xy.getWidth(), xy.getHeight());
			if (data[z]==null) continue;
			ip.setPixels(data[z]);
			stack.addSlice(ip);
		}
		final ImagePlus impFiltered = new ImagePlus(title, stack);
		updateLut();
		impFiltered.setLut(lut);
		impFiltered.copyScale(xy);
		return impFiltered;
	}

	@Deprecated
	public synchronized void enableHessian(final boolean enable) {
		// do nothing
	}

	protected synchronized void cancelGaussian() {
		primaryHessian.cancelHessianGeneration();
		secondaryHessian.cancelHessianGeneration();
	}

	protected void nullifyHessian() {
		hessianEnabled = false;
		primaryHessian.nullify();
		secondaryHessian.nullify();
	}

	public SNTPrefs getPrefs() {
		return prefs;
	}

	// This is the implementation of HessianGenerationCallback
	@Override
	public void proportionDone(final double proportion) {
		if (proportion < 0) {
			nullifyHessian();
			if (ui != null) ui.gaussianCalculated(false);
			statusService.showProgress(1, 1);
			return;
		}
		else if (proportion >= 1.0) {
			hessianEnabled = true;
			if (ui != null) ui.gaussianCalculated(true);
		}
		statusService.showProgress((int) proportion, 1); // FIXME:
	}

	@Deprecated
	public void showCorrespondencesTo(final File tracesFile, final Color c,
		final double maxDistance)
	{

		final PathAndFillManager pafmTraces = new PathAndFillManager(this);
		if (!pafmTraces.load(tracesFile.getAbsolutePath())) {
			guiUtils.error("Failed to load traces from: " + tracesFile
				.getAbsolutePath());
			return;
		}

		final List<Point3f> linePoints = new ArrayList<>();

		// Now find corresponding points from the first one, and draw lines to
		// them:
		final List<NearPoint> cp = pathAndFillManager.getCorrespondences(pafmTraces,
			maxDistance);
		int done = 0;
		for (final NearPoint np : cp) {
			if (np != null) {
				// SNT.log("Drawing:");
				// SNT.log(np.toString());

				linePoints.add(new Point3f((float) np.near.x, (float) np.near.y,
					(float) np.near.z));
				linePoints.add(new Point3f((float) np.closestIntersection.x,
					(float) np.closestIntersection.y, (float) np.closestIntersection.z));

				final String ballName = univ.getSafeContentName("ball " + done);
				final List<Point3f> sphere = customnode.MeshMaker.createSphere(
					np.near.x, np.near.y, np.near.z, Math.abs(x_spacing / 2));
				univ.addTriangleMesh(sphere, new Color3f(c), ballName);
			}
			++done;
		}
		univ.addLineMesh(linePoints, new Color3f(Color.RED), "correspondences",
			false);

		for (int pi = 0; pi < pafmTraces.size(); ++pi) {
			final Path p = pafmTraces.getPath(pi);
			if (p.getUseFitted()) continue;
			p.addAsLinesTo3DViewer(univ, c, null);
		}
		// univ.resetView();
	}

	protected void setShowOnlySelectedPaths(final boolean showOnlySelectedPaths,
		final boolean updateGUI)
	{
		this.showOnlySelectedPaths = showOnlySelectedPaths;
		if (updateGUI) {
			updateTracingViewers(true);
		}
	}

	protected void setShowOnlyActiveCTposPaths(
		final boolean showOnlyActiveCTposPaths, final boolean updateGUI)
	{
		this.showOnlyActiveCTposPaths = showOnlyActiveCTposPaths;
		if (updateGUI) {
			updateTracingViewers(true);
		}
	}

	public void setShowOnlySelectedPaths(final boolean showOnlySelectedPaths) {
		setShowOnlySelectedPaths(showOnlySelectedPaths, true);
	}

	/**
	 * Gets the Image associated with a view pane.
	 *
	 * @param pane the flag specifying the view either
	 *          {@link MultiDThreePanes#XY_PLANE},
	 *          {@link MultiDThreePanes#XZ_PLANE} or
	 *          {@link MultiDThreePanes#ZY_PLANE}.
	 * @return the image associate with the specified view, or null if the view is
	 *         not available
	 */
	public ImagePlus getImagePlus(final int pane) {
		ImagePlus imp = null;
		switch (pane) {
			case XY_PLANE:
				if (xy != null && isDummy()) return null;
				imp = xy;
				break;
			case XZ_PLANE:
				imp = xz;
				break;
			case ZY_PLANE:
				imp = zy;
				break;
			default:
				break;
		}
		return (imp == null || imp.getProcessor() == null) ? null : imp;
	}

	private void setSideViewsVisible(final boolean visible) {
		if (xz != null && xz.getWindow() != null)
			xz.getWindow().setVisible(visible);
		if (zy != null && zy.getWindow() != null)
			zy.getWindow().setVisible(visible);
	}

	protected ImagePlus getMainImagePlusWithoutChecks() {
		return xy;
	}

	protected void error(final String msg) {
		new GuiUtils(getActiveWindow()).error(msg);
	}

	protected void showMessage(final String msg, final String title) {
		new GuiUtils(getActiveWindow()).centeredMsg(msg, title);
	}

	private Component getActiveCanvas() {
		if (!isUIready()) return null;
		final List<Component> components = new ArrayList<>();
		components.add(xy_canvas);
		components.add(xz_canvas);
		components.add(zy_canvas);
		if (univ != null) components.add(univ.getCanvas());
		for (final Component c : components) {
			if (c != null && c.isFocusOwner()) return c;
		}
		return null;
	}

	protected Component getActiveWindow() {
		if (!isUIready()) return null;
		if (ui.isActive()) return ui;
		final Window[] images = { xy_window, xz_window, zy_window };
		for (final Window win : images) {
			if (win != null && win.isActive()) return win;
		}
		final Window[] frames = { ui.getPathManager(), ui.getFillManager() };
		for (final Window frame : frames) {
			if (frame.isActive()) return frame;
		}
		return ui.recViewerFrame;
	}

	public boolean isOnlySelectedPathsVisible() {
		return showOnlySelectedPaths;
	}

	protected void updateTracingViewers(final boolean includeLegacy3Dviewer) {
		repaintAllPanes();
		if (includeLegacy3Dviewer) update3DViewerContents();
	}

	protected void updateNonTracingViewers() {
		if (getUI() == null) return;
		if (getUI().recViewer != null) {
			new Thread(() -> {
				getUI().recViewer.syncPathManagerList();
			}).start();
		}
		if (getUI().sciViewSNT != null) {
			new Thread(() -> {
				getUI().sciViewSNT.syncPathManagerList();
			}).start();
		}
	}

	public void updateAllViewers() {
		updateTracingViewers(true);
		updateNonTracingViewers();
		if (getUI()!=null) getUI().getPathManager().update();
	}

	/*
	 * Whatever the state of the paths, update the 3D viewer to make sure that
	 * they're the right colour, the right version (fitted or unfitted) is being
	 * used and whether the path should be displayed at all - it shouldn't if the
	 * "Show only selected paths" option is set.
	 */
	@Deprecated
	private void update3DViewerContents() {
		if (use3DViewer && univ != null) {
			new Thread(() -> {
				pathAndFillManager.update3DViewerContents();
			}).start();
		}
	}

	/**
	 * Gets the instance of the legacy 3D viewer universe. Note that the legacy 3D
	 * viewer is now deprecated.
	 *
	 * @return the a reference to the 3DUniverse or null if no universe has been
	 *         set
	 */
	@Deprecated
	protected Image3DUniverse get3DUniverse() {
		return univ;
	}

	protected void set3DUniverse(final Image3DUniverse universe) {
		univ = universe;
		use3DViewer = universe != null;
		if (use3DViewer) {
			// ensure there are no duplicated listeners
			univ.removeUniverseListener(pathAndFillManager);
			univ.addUniverseListener(pathAndFillManager);
			update3DViewerContents();
		}
	}

	@Deprecated
	protected void updateImageContent(final int resamplingFactor) {
		if (univ == null || xy == null) return;

		new Thread(() -> {

			// The legacy 3D viewer works only with 8-bit or RGB images
			final ImagePlus loadedImp = getLoadedDataAsImp();
			ContentCreator.convert(loadedImp);
			final String cTitle = xy.getTitle() + "[C=" + channel + " T=" + frame +
				"]";
			final Content c = ContentCreator.createContent( //
				univ.getSafeContentName(cTitle), // unique descriptor
				loadedImp, // grayscale image
				ContentConstants.VOLUME, // rendering option
				resamplingFactor, // resampling factor
				0, // time point: loadedImp does not have T dimension
				null, // new Color3f(Color.WHITE), // Default color
				Content.getDefaultThreshold(loadedImp, ContentConstants.VOLUME), // threshold
				new boolean[] { true, true, true } // displayed channels
			);

			c.setTransparency(0.5f);
			c.setLocked(true);
			if (imageContent != null) {
				univ.removeContent(imageContent.getName());
			}
			imageContent = c;
			univ.addContent(c);
			univ.setAutoAdjustView(false);
		}).start();
	}

	protected void setSelectedColor(final Color newColor) {
		selectedColor = newColor;
		selectedColor3f = new Color3f(newColor);
		updateTracingViewers(true);
	}

	protected void setDeselectedColor(final Color newColor) {
		deselectedColor = newColor;
		deselectedColor3f = new Color3f(newColor);
		if (getUI() != null && getUI().recViewer != null) {
			getUI().recViewer.setDefaultColor(new ColorRGB(newColor.getRed(), newColor
				.getGreen(), newColor.getBlue()));
			if (pathAndFillManager.size() > 0) getUI().recViewer.syncPathManagerList();
		}
		updateTracingViewers(true);
	}

	// FIXME: this can be very slow ... Perhaps do it in a separate thread?
	@Deprecated
	protected void setColorImage(final ImagePlus newColorImage) {
		colorImage = newColorImage;
		update3DViewerContents();
	}

	@Deprecated
	protected void setPaths3DDisplay(final int paths3DDisplay) {
		this.paths3DDisplay = paths3DDisplay;
		update3DViewerContents();
	}

	@Deprecated
	protected int getPaths3DDisplay() {
		return this.paths3DDisplay;
	}

	public void selectPath(final Path p, final boolean addToExistingSelection) {
		final HashSet<Path> pathsToSelect = new HashSet<>();
		if (p.isFittedVersionOfAnotherPath()) pathsToSelect.add(p.fittedVersionOf);
		else pathsToSelect.add(p);
		if (isEditModeEnabled()) { // impose a single editing path
			if (ui != null) ui.getPathManager().setSelectedPaths(pathsToSelect, this);
			setEditingPath(p);
			return;
		}
		if (addToExistingSelection) {
			pathsToSelect.addAll(ui.getPathManager().getSelectedPaths(false));
		}
		if (ui != null) ui.getPathManager().setSelectedPaths(pathsToSelect, this);
	}

	public Collection<Path> getSelectedPaths() {
		if (ui.getPathManager() != null) {
			return ui.getPathManager().getSelectedPaths(false);
		}
		throw new IllegalArgumentException(
			"getSelectedPaths was called when PathManagerUI was null");
	}

	@Override
	public void setPathList(final List<Path> pathList, final Path justAdded,
		final boolean expandAll) // ignored
	{}

	@Override
	public void setFillList(final List<Fill> fillList) {}  // ignored

	// Note that rather unexpectedly the p.setSelcted calls make sure that
	// the colour of the path in the 3D viewer is right... (FIXME)
	@Override
	public void setSelectedPaths(final Collection<Path> selectedPathsSet,
		final Object source)
	{
		if (source == this) return;
		for (int i = 0; i < pathAndFillManager.size(); ++i) {
			final Path p = pathAndFillManager.getPath(i);
			if (selectedPathsSet.contains(p)) {
				p.setSelected(true);
			}
			else {
				p.setSelected(false);
			}
		}
	}

	/**
	 * This method will: 1) remove the existing {@link KeyListener}s from the
	 * component 'c'; 2) instruct 'firstKeyListener' to call those KeyListener if
	 * it has not dealt with the key; and 3) set 'firstKeyListener' as the
	 * KeyListener for 'c'.
	 *
	 * @param c the Component to which the Listener should be attached
	 * @param firstKeyListener the first key listener
	 */
	private static void setAsFirstKeyListener(final Component c,
		final QueueJumpingKeyListener firstKeyListener)
	{
		if (c == null) return;
		final KeyListener[] oldKeyListeners = c.getKeyListeners();
		for (final KeyListener kl : oldKeyListeners) {
			c.removeKeyListener(kl);
		}
		firstKeyListener.addOtherKeyListeners(oldKeyListeners);
		c.addKeyListener(firstKeyListener);
		setAsFirstKeyListener(c.getParent(), firstKeyListener);
	}

	protected synchronized void findSnappingPointInXView(final double x_in_pane,
														 final double y_in_pane, final double[] point)
	{

		// if (width == 0 || height == 0 || depth == 0)
		// throw new RuntimeException(
		// "Can't call findSnappingPointInXYview() before width, height and
		// depth are set...");

		final int[] window_center = new int[3];
		findPointInStack((int) Math.round(x_in_pane), (int) Math.round(y_in_pane),
			MultiDThreePanes.XY_PLANE, window_center);
		int startx = window_center[0] - cursorSnapWindowXY;
		if (startx < 0) startx = 0;
		int starty = window_center[1] - cursorSnapWindowXY;
		if (starty < 0) starty = 0;
		int startz = window_center[2] - cursorSnapWindowZ;
		if (startz < 0) startz = 0;
		int stopx = window_center[0] + cursorSnapWindowXY;
		if (stopx > width) stopx = width;
		int stopy = window_center[1] + cursorSnapWindowXY;
		if (stopy > height) stopy = height;
		int stopz = window_center[2] + cursorSnapWindowZ;
		if (cursorSnapWindowZ == 0) {
			++stopz;
		}
		else if (stopz > depth) {
			stopz = depth;
		}
		@SuppressWarnings("unchecked")
		final RandomAccess<? extends RealType<?>> access = this.img.randomAccess();
		final ArrayList<int[]> pointsAtMaximum = new ArrayList<>();
		double currentMaximum = stats.min;
		for (int x = startx; x < stopx; ++x) {
			for (int y = starty; y < stopy; ++y) {
				for (int z = startz; z < stopz; ++z) {
					double v = access.setPositionAndGet(x, y, channel-1, z, frame-1).getRealDouble();
					if (v == stats.min) {
						continue;
					}
					else if (v > currentMaximum) {
						pointsAtMaximum.add(new int[] { x, y, z });
						currentMaximum = v;
					}
					else if (v == currentMaximum) {
						pointsAtMaximum.add(new int[] { x, y, z });
					}
				}
			}
		}

		if (pointsAtMaximum.isEmpty()) {
			point[0] = window_center[0];
			point[1] = window_center[1];
			point[2] = window_center[2];
		} else {
			final int[] snapped_p = pointsAtMaximum.get(pointsAtMaximum.size() / 2);
			if (window_center[2] != snapped_p[2]) xy.setZ(snapped_p[2] + 1);
			point[0] = snapped_p[0];
			point[1] = snapped_p[1];
			point[2] = snapped_p[2];
		}

	}

	protected void clickAtMaxPoint(final int x_in_pane, final int y_in_pane,
			final int plane)
		{
		clickAtMaxPoint(x_in_pane, y_in_pane, plane, false);
		}

	protected void clickAtMaxPoint(final int x_in_pane, final int y_in_pane,
		final int plane, final boolean join)
	{

		SNTUtils.log("Looking for maxima at x=" + x_in_pane + " y=" + y_in_pane + " on pane " + plane);
		final int[][] pointsToConsider = findAllPointsAlongLine(x_in_pane, y_in_pane, plane);
		@SuppressWarnings("unchecked")
		final RandomAccess<? extends RealType<?>> access = this.img.randomAccess();
		final ArrayList<int[]> pointsAtMaximum = new ArrayList<>();
		double currentMaximum = stats.min;
		for (int[] ints : pointsToConsider) {
			double v = access.setPositionAndGet(ints[0], ints[1], channel-1, ints[2], frame-1).getRealDouble();
			if (v == stats.min) {
				continue;
			} else if (v > currentMaximum) {
				pointsAtMaximum.add(ints);
				currentMaximum = v;
			}
			else if (v == currentMaximum) {
				pointsAtMaximum.add(ints);
			}
		}
		/*
		 * Take the middle of those points, and pretend that was the point that was
		 * clicked on.
		 */
		if (pointsAtMaximum.isEmpty()) {
			discreteMsg("No maxima at " + x_in_pane + ", " + y_in_pane);
			return;
		}
		final int[] p = pointsAtMaximum.get(pointsAtMaximum.size() / 2);
		SNTUtils.log(" Detected: x=" + p[0] + ", y=" + p[1] + ", z=" + p[2] + ", value=" + stats.max);
		setZPositionAllPanes(p[0], p[1], p[2]);
		if (!tracingHalted) { // click only if tracing
			clickForTrace(p[0] * x_spacing, p[1] * y_spacing, p[2] * z_spacing, join);
		}
	}

	private ImagePlus[] getXYZYXZDataGray8(final boolean filteredData) {
		ImagePlus xy8 = null;
		if(filteredData) {
			if (tubularGeodesicsTracingEnabled)
				try {
					xy8 = openCachedDataImage(secondaryImageFile);
				} catch (final IOException e) {
					SNTUtils.error("IOerror", e);
					return null;
				}
			else 
				xy8 = getSecondaryDataAsImp();
		} else 
			xy8 = getLoadedDataAsImp();
		SNTUtils.convertTo8bit(xy8);
		final ImagePlus[] views = (single_pane) ? new ImagePlus[] { null, null } : MultiDThreePanes.getZYXZ(xy8, 1);
		return new ImagePlus[] { xy8, views[0], views[1] };
	}

	private void updateLut() {
		final LUT[] luts = xy.getLuts(); // never null
		if (luts.length > 0) lut = luts[channel - 1];
	}

	/**
	 * Overlays a semi-transparent MIP (8-bit scaled) of the data being traced
	 * over the tracing canvas(es). Does nothing if image is 2D. Note that with
	 * multidimensional images, only the C,T position being traced is projected.
	 *
	 * @param opacity (alpha), in the range 0.0-1.0, where 0.0 is none (fully
	 *          transparent) and 1.0 is fully opaque. Setting opacity to zero
	 *          clears previous MIPs.
	 */
	public void showMIPOverlays(final double opacity) {
		showMIPOverlays(false, opacity);
	}

	protected void showMIPOverlays(final boolean filteredData, final double opacity) {
		if (is2D() || !accessToValidImageData()) return;
		final String identifer = (filteredData) ? MIP_OVERLAY_IDENTIFIER_PREFIX + "2"
				: MIP_OVERLAY_IDENTIFIER_PREFIX + "1";
		if (opacity == 0d) {
			removeMIPOverlayAllPanes(identifer);
			//this.unzoomAllPanes();
			return;
		}
		final ImagePlus[] paneImps = new ImagePlus[] { xy, zy, xz };
		final ImagePlus[] paneMips = getXYZYXZDataGray8(filteredData);
		if (paneMips != null) showMIPOverlays(paneImps, paneMips, identifer,opacity);
	}

	private void showMIPOverlays(ImagePlus[] paneImps, ImagePlus[] paneMips, final String overlayIdentifier,
			final double opacity) {

		// Create a MIP Z-projection of the active channel
		for (int i = 0; i < paneImps.length; i++) {
			final ImagePlus paneImp = paneImps[i];
			final ImagePlus mipImp = paneMips[i];
			if (paneImp == null || mipImp == null || paneImp.getNSlices() == 1)
				continue;

			Overlay existingOverlay = paneImp.getOverlay();
			if (existingOverlay == null) existingOverlay = new Overlay();
			final ImagePlus overlay = SNTUtils.getMIP(mipImp);

			// (This logic is taken from OverlayCommands.)
			final ImageRoi roi = new ImageRoi(0, 0, overlay.getProcessor());
			roi.setName(overlayIdentifier);
			roi.setOpacity(opacity);
			existingOverlay.add(roi);
			paneImp.setOverlay(existingOverlay);
			paneImp.setHideOverlay(false);
		}
	}

	protected void discreteMsg(final String msg) { /* HTML format */
		if (pathAndFillManager.enableUIupdates)
			new GuiUtils(getActiveCanvas()).tempMsg(msg);
	}

	protected boolean getConfirmation(final String msg, final String title) {
		return new GuiUtils(getActiveWindow()).getConfirmation(msg, title);
	}

	protected void toggleSnapCursor() {
		enableSnapCursor(!snapCursor);
	}

	/**
	 * Enables SNT's XYZ snap cursor feature. Does nothing if no image data is
	 * available
	 *
	 * @param enable whether cursor snapping should be enabled
	 */
	public synchronized void enableSnapCursor(final boolean enable) {
		final boolean validImage = accessToValidImageData();
		snapCursor = enable && validImage;
		if (isUIready()) {
			if (enable && !validImage) {
				ui.noValidImageDataError();
			}
			ui.useSnapWindow.setSelected(snapCursor);
			ui.snapWindowXYsizeSpinner.setEnabled(snapCursor);
			ui.snapWindowZsizeSpinner.setEnabled(snapCursor && !is2D());
		}
	}

	public void enableAutoActivation(final boolean enable) {
		autoCanvasActivation = enable;
	}

	public void enableAutoSelectionOfFinishedPath(final boolean enable) {
		activateFinishedPath = enable;
	}

	protected boolean isTracingOnSecondaryImageActive() {
		return doSearchOnSecondaryData && isSecondaryImageLoaded();
	}

	/**
	 * Toggles the A* search algorithm (enabled by default)
	 *
	 * @param enable true to enable A* search, false otherwise
	 */
	public void enableAstar(final boolean enable) {
		manualOverride = !enable;
		if (ui != null) ui.enableAStarGUI(enable);
	}

	/**
	 * Checks if A* search is enabled
	 *
	 * @return true, if A* search is enabled, otherwise false
	 */
	public boolean isAstarEnabled() {
		return !manualOverride;
	}

	/**
	 * Checks if Hessian analysis is enabled
	 *
	 * @return true, if Hessian analysis is enabled, otherwise false
	 */
	public boolean isHessianEnabled(final String image) {
		if ("secondary".equalsIgnoreCase(image))
			return hessianEnabled && isTracingOnSecondaryImageAvailable() && secondaryHessian.sigmas != null;
		return hessianEnabled && primaryHessian.sigmas != null;
	}

	public double[] getHessianSigma(final String image, final boolean physicalUnits) {
		return getHessianCaller(image).getSigmas(physicalUnits);
	}

	public boolean isTubenessImageCached(final String image) {
		final HessianCaller hc = getHessianCaller(image);
		return hc != null && hc.cachedTubeness != null;
	}

	/**
	 * @return true if the image currently loaded does not have a depth (Z)
	 *         dimension
	 */
	public boolean is2D() {
		return singleSlice;
	}

	protected boolean drawDiametersXY = Prefs.get(
		"tracing.Simple_Neurite_Tracer.drawDiametersXY", "false").equals("true");

	public void setDrawDiametersXY(final boolean draw) {
		drawDiametersXY = draw;
		repaintAllPanes();
	}

	public boolean getDrawDiametersXY() {
		return drawDiametersXY;
	}

	@Override
	public void closeAndResetAllPanes() {
		// Dispose xz/zy images unless the user stored some annotations (ROIs)
		// on the image overlay or modified them somehow.
		removeMIPOverlayAllPanes();
		if (!single_pane) {
			final ImagePlus[] impPanes = { xz, zy };
			for (final ImagePlus imp : impPanes) {
				if (imp == null)
					continue;
				final Overlay overlay = imp.getOverlay();
				if (!imp.changes && (overlay == null || imp.getOverlay().size() == 0)
						&& !(imp.getRoi() != null && (imp.getRoi() instanceof PointRoi)))
					imp.close();
				else
					rebuildWindow(imp);
			}
		}
		// Restore main view
		final Overlay overlay = (xy == null) ? null : xy.getOverlay();
		final Roi roi = (xy == null) ? null : xy.getRoi();
		if (xy != null && overlay == null && roi == null && !accessToValidImageData()) {
			xy.changes = false;
			xy.close();
		} else if (xy != null && xy.getImage() != null) {
			rebuildWindow(xy);
		}
	}

	private void rebuildWindow(final ImagePlus imp) {
		// hiding the image will force the rebuild of its ImageWindow next time show() is
		// called. We need to remove any PointRoi to bypass the "Save changes?" dialog.
		// If spine/varicosity counts exist, set the images has changed to avoid data loss
		final Roi roi = imp.getRoi();
		final boolean existingChanges = imp.changes;
		imp.changes = false;
		imp.deleteRoi();
		imp.hide();
		imp.setRoi(roi);
		imp.show();
		imp.changes = existingChanges || (roi != null && roi instanceof PointRoi);
	}

	
	public Context getContext() {
		return context;
	}

	/**
	 * Gets the main UI.
	 *
	 * @return the main dialog of SNT's UI
	 */
	public SNTUI getUI() {
		return ui;
	}

	/* (non-Javadoc)
	 * @see MultiDThreePanes#showStatus(int, int, java.lang.String)
	 */
	@Override
	public void showStatus(final int progress, final int maximum,
		final String status)
	{
		if (status == null) {
			statusService.clearStatus();
			statusService.showProgress(0, 0);
		} else
			statusService.showStatus(progress, maximum, status);
		if (isUIready()) getUI().showStatus(status, true);
	}

	public HessianCaller getHessianCaller(final String image) {
		return ("secondary".equalsIgnoreCase(image)) ? secondaryHessian : primaryHessian;
	}

	public double getOneMinusErfZFudge() {
		return oneMinusErfZFudge;
	}

	public double getStackMin() {
		return stackMin;
	}

	public double getStackMax() {
		return stackMax;
	}

	public ImageStatistics getStatsSecondary() {
		return statsSecondary;
	}

	public double getStackMaxSecondary() {
		return stackMaxSecondary;
	}

	public double getStackMinSecondary() {
		return stackMinSecondary;
	}
}<|MERGE_RESOLUTION|>--- conflicted
+++ resolved
@@ -778,7 +778,6 @@
 	}
 
 	public void cancelSearch(final boolean cancelFillToo) {
-<<<<<<< HEAD
 		// TODO: make this better
 		if (tracerThreadPool != null) {
 			tracerThreadPool.shutdownNow();
@@ -809,17 +808,9 @@
 			removeThreadToDraw(tubularGeodesicsThread);
 			tubularGeodesicsThread = null;
 		}
-		endJoin = null;
-		endJoinPoint = null;
 		if (cancelFillToo && fillerThreadPool != null) {
 			stopFilling();
 		}
-=======
-		if (currentSearchThread != null) currentSearchThread.requestStop();
-		if (manualSearchThread != null) manualSearchThread.requestStop();
-		if (tubularGeodesicsThread != null) tubularGeodesicsThread.requestStop();
-		if (cancelFillToo && filler != null) filler.requestStop();
->>>>>>> c4dd70e3
 	}
 
 	@Override
@@ -958,7 +949,6 @@
 		{
 			removeSphere(targetBallName);
 
-<<<<<<< HEAD
 			if (success) {
 				final Path result = source.getResult();
 				if (result == null) {
@@ -967,9 +957,6 @@
 					else
 						SNTUtils.error("Scripted path yielded a null result.");
 					return;
-				}
-				if (endJoin != null) {
-					result.setEndJoin(endJoin, endJoinPoint);
 				}
 				setTemporaryPath(result);
 				if (ui == null) {
@@ -983,30 +970,6 @@
 				}
 			} else {
 				SNTUtils.log("Failed to find route.");
-=======
-			try {
-				if (success) {
-					final Path result = source.getResult();
-					if (result == null) {
-						if (pathAndFillManager.enableUIupdates)
-							SNTUtils.error("Bug! Succeeded, but null result.");
-						else
-							SNTUtils.error("Scripted path yielded a null result.");
-						return;
-					}
-					setTemporaryPath(result);
-
-					if (ui != null && ui.confirmTemporarySegments) {
-						changeUIState(SNTUI.QUERY_KEEP);
-					}
-					else {
-						confirmTemporary();
-						changeUIState(SNTUI.PARTIAL_PATH);
-					}
-				}
-			else {
-
->>>>>>> c4dd70e3
 				changeUIState(SNTUI.PARTIAL_PATH);
 			}
 
@@ -1679,8 +1642,6 @@
 			real_x_end = joinPoint.x;
 			real_y_end = joinPoint.y;
 			real_z_end = joinPoint.z;
-			endJoin = joinPoint.onPath;
-			endJoinPoint = joinPoint;
 		}
 
 		addSphere(targetBallName, real_x_end, real_y_end, real_z_end, getXYCanvas()
@@ -1905,9 +1866,6 @@
 				return null;
 			}
 
-			if (endJoin != null) {
-				pathResult.setEndJoin(endJoin, endJoinPoint);
-			}
 			setTemporaryPath(pathResult);
 			confirmTemporary(true);
 		}
