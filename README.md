--- conflicted
+++ resolved
@@ -3,7 +3,6 @@
 ## SNT
 
 The [ImageJ](http://imagej.net/) framework for semi-automated tracing of neurons
-<<<<<<< HEAD
 and other tube-like structures. It is part of the [Fiji distribution](http://imagej.net/Fiji)
 of ImageJ. For details, please see http://imagej.net/Simple_Neurite_Tracer
 
@@ -14,18 +13,6 @@
 below is a list of some of the latest SNT features:
 
 ### Features ([scijava](https://github.com/fiji/Simple_Neurite_Tracer/tree/scijava) branch)
-=======
-and other tube-like structures. SNT stems from the [rewrite of Simple Neurite Tracer basecode](https://imagej.net/SNT:_FAQ#snt), following Scijava and ImageJ2 design principles. It is part of the [Fiji distribution](https://imagej.net/Fiji)
-of ImageJ. For details, please see http://imagej.net/SNT.
-
-SNT is currently under heavy development ([scijava](https://github.com/fiji/SNT/tree/scijava) branch).
-Because the ongoing work does not guaranty full backwards compatibility with previous versions, the latest pre-releases
-are not yet made available through Fiji's main update site but through the [Neuroanatomy](http://imagej.net/Neuroanatomy)
-update site. Bugs are expected during this period, please report them [here](https://github.com/fiji/SNT/issues)
-below is a list of some of the latest SNT features:
-
-### Features ([scijava](https://github.com/fiji/SNT/tree/scijava) branch)
->>>>>>> 97b63d22
 
 #### Tracing
 * Support for multidimensional images (including multichannel, and those with a time axis).
